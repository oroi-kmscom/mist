{
  "name": "Mist",
  "version": "0.8.7",
  "license": "GPL-3.0",
  "author": "Ethereum Mist Team <mist@ethereum.org>",
  "repository": {
    "type": "git",
    "url": "https://github.com/ethereum/mist.git"
  },
  "scripts": {
    "ci": "gulp --platform=linux"
  },
  "main": "main.js",
  "dependencies": {
    "bignumber.js": "^2.1.4",
    "bluebird": "^3.3.5",
    "electron-squirrel-startup": "^1.0.0",
    "ethereum-client-binaries": "^1.6.1",
    "ethereumjs-abi": "^0.6.3",
    "got": "^6.3.0",
    "i18next": "^2.3.4",
    "log-rotate": "^0.2.7",
    "log4js": "^0.6.35",
    "lokijs": "^1.4.1",
    "minimongo-standalone": "0.0.9",
    "numeral": "^1.5.3",
    "os-timesync": "^1.0.6",
    "semver": "^5.1.0",
    "solc": "^0.4.4",
    "typescript": "^1.7.3",
    "underscore": "^1.8.3",
    "underscore-deep-extend": "^1.1.5",
    "uuid": "^2.0.2",
    "web3": "^0.17.0-alpha",
    "yargs": "^4.3.1"
  },
  "devDependencies": {
    "chai": "^3.5.0",
    "co-mocha": "^1.1.2",
    "del": "^1.2.1",
<<<<<<< HEAD
    "electron": "=1.4.10",
=======
    "electron": "1.3.12",
>>>>>>> d32e77ca
    "electron-builder": "=9.1.0",
    "eslint": "^3.8.0",
    "eslint-config-airbnb-base": "^8.0.0",
    "eslint-plugin-import": "^1.16.0",
    "genomatic": "^1.0.0",
    "geth-private": "^1.3.0",
    "gulp": "^3.9.0",
    "gulp-flatten": "^0.3.0",
    "gulp-spawn-mocha": "^2.2.2",
    "merge-stream": "^1.0.0",
    "minimist": "^1.2.0",
    "optimist": "^0.6.1",
    "run-sequence": "^1.2.1",
    "shelljs": "^0.7.0",
    "spectron": "^3.2.2",
    "sync-request": "^3.0.1"
  }
}<|MERGE_RESOLUTION|>--- conflicted
+++ resolved
@@ -38,11 +38,7 @@
     "chai": "^3.5.0",
     "co-mocha": "^1.1.2",
     "del": "^1.2.1",
-<<<<<<< HEAD
-    "electron": "=1.4.10",
-=======
     "electron": "1.3.12",
->>>>>>> d32e77ca
     "electron-builder": "=9.1.0",
     "eslint": "^3.8.0",
     "eslint-config-airbnb-base": "^8.0.0",
