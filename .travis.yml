--- conflicted
+++ resolved
@@ -86,10 +86,7 @@
   - if [[ $TRAVIS_BRANCH == "master" ]]; then gulp uploadQueue --$GULP_PLATFORM && gulp uploadQueue --wallet --$GULP_PLATFORM; fi
 
 after_failure:
-<<<<<<< HEAD
-=======
   - echo "after_failure..."
->>>>>>> 2ff572dd
   - pwd
   - ls
   - cat /home/travis/build/ethereum/mist/tests/mist.log
