/* eslint-disable
import/no-extraneous-dependencies,
strict,
prefer-spread
*/

'use strict';

const _ = require('underscore');
const gulp = require('gulp');
const minimist = require('minimist');
<<<<<<< HEAD
const runSeq = require('run-sequence');
=======
const fs = require('fs');
const got = require('got');
const Q = require('bluebird');
const githubUpload = Q.promisify(require('gh-release-assets'));
const cmp = require('semver-compare');
const parseJson = require('xml2js').parseString;
>>>>>>> a5897c08

// parse commandline arguments
const args = process.argv.slice(2);
const platforms = (process.platform === 'darwin') ? ['mac', 'linux', 'win'] : ['linux', 'win'];
const options = minimist(args, {
    string: ['walletSource', 'test'],
    boolean: _.flatten(['wallet', platforms]),
    default: {
        wallet: false,
        walletSource: 'master',
        test: 'basic',
    },
});


// echo version info and usage hints
console.log('Mist version:', require('./package.json').version);
console.log('Electron version:', require('electron/package.json').version);

if (_.isEmpty(_.intersection(args, ['--wallet']))) {
    console.log('Many gulp tasks can be run in wallet mode using:  --wallet');
}

const platformFlags = platforms.map((platform) => { return `--${platform}`; });
if (_.isEmpty(_.intersection(args, platformFlags))) {
    console.log(`To specify a platform (default: all) use:  ${platformFlags.join(' ')}`);
    _.each(platforms, (platform) => { options[platform] = true; }); // activate all platform flags
}


<<<<<<< HEAD
// prepare global variables (shared with other gulp task files)
options.type = (options.wallet) ? 'wallet' : 'mist';
options.platforms = platforms;
options.activePlatforms = _.keys(_.pick(_.pick(options, platforms), (key) => { return key; }));
=======
// / --------------------------------------------------------------

// TASKS
gulp.task('set-variables-mist', () => {
    type = 'mist';
    applicationName = 'Mist';
});
gulp.task('set-variables-wallet', () => {
    type = 'wallet';
    applicationName = 'Ethereum Wallet';
});


gulp.task('clean:dist', (cb) => {
    return del([
        `./dist_${type}/**/*`,
        './meteor-dapp-wallet',
    ], cb);
});


// BUNLDE PROCESS

gulp.task('copy-app-source-files', ['clean:dist'], () => {
    return gulp.src([
        './tests/**/*.*',
        '!./tests/wallet/*.*',
        `./icons/${type}/*`,
        './modules/**/**/**/*',
        './sounds/*',
        './*.js',
        './clientBinaries.json',
        '!gulpfile.js',
    ], {
        base: './'
    })
    .pipe(gulp.dest(`./dist_${type}/app`));
});


gulp.task('copy-app-folder-files', ['copy-app-source-files'], (done) => {
    const ret = shell.exec(
        `cp -a ${__dirname}/node_modules ${__dirname}/dist_${type}/app/node_modules`
    );

    if (ret.code !== 0) {
        console.error('Error symlinking node_modules');

        return done(ret.stderr);
    }

    return done();
});


gulp.task('copy-build-folder-files', ['clean:dist', 'copy-app-folder-files'], () => {
    return gulp.src([
        `./icons/${type}/*`,
        './interface/public/images/dmg-background.jpg',
    ], {
        base: './'
    })
    .pipe(flatten())
    .pipe(gulp.dest(`./dist_${type}/build`));
});


gulp.task('copy-node-folder-files', ['clean:dist'], () => {
    const streams = [];

    _.each(osArchList, (osArch) => {
        if (platformIsActive(osArch)) {
            // copy eth node binaries
            streams.push(gulp.src([
                `./nodes/eth/${osArch}/*`,
            ])
            .pipe(gulp.dest(`./dist_${type}/app/nodes/eth/${osArch}`)));
        }
    });

    return merge.apply(null, streams);
});


gulp.task('copy-files', [
    'clean:dist',
    'copy-app-folder-files',
    'copy-build-folder-files',
    'copy-node-folder-files',
]);


gulp.task('switch-production', ['copy-files'], (cb) => {
    fs.writeFileSync(`${__dirname}/dist_${type}/app/config.json`, JSON.stringify({
        production: true,
        mode: type,
    }));

    cb();
});


gulp.task('bundling-interface', ['switch-production'], (cb) => {
    if (type === 'mist') {
        exec(`cd interface && meteor-build-client ../dist_${type}/app/interface -p ""`, (err, stdout) => {
            console.log(stdout);

            cb(err);
        });
    }

    if (type === 'wallet') {
        if (options.walletSource === 'local') {
            console.log('Use local wallet at ../meteor-dapp-wallet/app');
            exec(`cd interface/ && meteor-build-client ../dist_${type}/app/interface/ -p "" &&` +
                `cd ../../meteor-dapp-wallet/app && meteor-build-client ../../mist/dist_${type}/app/interface/wallet -p ""`, (err, stdout) => {
                console.log(stdout);

                cb(err);
            });
        } else {
            console.log(`Pulling https://github.com/ethereum/meteor-dapp-wallet/tree/${options.walletSource} "${options.walletSource}" branch...`);
            exec(`cd interface/ && meteor-build-client ../dist_${type}/app/interface/ -p "" &&` +
                `cd ../dist_${type}/ && git clone --depth 1 https://github.com/ethereum/meteor-dapp-wallet.git && cd meteor-dapp-wallet/app && meteor-build-client ../../app/interface/wallet -p "" && cd ../../ && rm -rf meteor-dapp-wallet`, (err, stdout) => {
                console.log(stdout);

                cb(err);
            });
        }
    }
});


// needs to be copied, so the backend can use it
gulp.task('copy-i18n', ['bundling-interface'], () => {
    return gulp.src([
        './interface/i18n/*.*',
        './interface/project-tap.i18n',
    ], {
        base: './'
    })
    .pipe(gulp.dest(`./dist_${type}/app`));
});


gulp.task('build-dist', ['copy-i18n'], (cb) => {
    console.log('Bundling platforms: ', options.platform);

    const appPackageJson = _.extend({}, packJson, {
        name: applicationName.replace(/\s/, ''),
        productName: applicationName,
        description: applicationName,
        homepage: 'https://github.com/ethereum/mist',
        build: {
            appId: `com.ethereum.${type}`,
            category: 'public.app-category.productivity',
            asar: true,
            files: [
                '**/*',
                '!nodes',
                'build-dist.js',
            ],
            extraFiles: [
                'nodes/eth/${os}-${arch}', // eslint-disable-line no-template-curly-in-string
            ],
            linux: {
                target: [
                    'zip',
                    'deb',
                ],
            },
            win: {
                target: [
                    'zip',
                    //'squirrel',
                ],
            },
            dmg: {
                background: '../build/dmg-background.jpg',
                iconSize: 128,
                contents: [{
                    x: 441,
                    y: 448,
                    type: 'link',
                    path: '/Applications',
                },
                    {
                        x: 441,
                        y: 142,
                        type: 'file',
                    }
                ],
            },
        },
        directories: {
            buildResources: '../build',
            app: '.',
            output: '../dist',
        },
    });

    fs.writeFileSync(
        path.join(__dirname, `dist_${type}`, 'app', 'package.json'),
        JSON.stringify(appPackageJson, null, 2),
        'utf-8'
    );

    // Copy build script
    shell.cp(
        path.join(__dirname, 'scripts', 'build-dist.js'),
        path.join(__dirname, `dist_${type}`, 'app')
    );

    // run build script
    const oses = `--${options.platform.join(' --')}`;

    const ret = shell.exec(`./build-dist.js --type ${type} ${oses}`, {
        cwd: path.join(__dirname, `dist_${type}`, 'app'),
    });

    if (ret.code !== 0) {
        console.error(ret.stdout);
        console.error(ret.stderr);

        return cb(new Error('Error building distributables'));
    }

    console.log(ret.stdout);

    return cb();
});


gulp.task('release-dist', ['build-dist'], (done) => {
    const distPath = path.join(__dirname, `dist_${type}`, 'dist');
    const releasePath = path.join(__dirname, `dist_${type}`, 'release');

    shell.rm('-rf', releasePath);
    shell.mkdir('-p', releasePath);

    const appNameHypen = applicationName.replace(/\s/, '-');
    const appNameNoSpace = applicationName.replace(/\s/, '');
    const versionDashed = version.replace(/\./g, '-');

    const cp = (inputPath, outputPath) => {
        shell.cp(path.join(distPath, inputPath), path.join(releasePath, outputPath));
    };

    _.each(osArchList, (osArch) => {
        if (platformIsActive(osArch)) {
            switch (osArch) { // eslint-disable-line default-case
            case 'win-ia32':
                cp(`${applicationName}-${version}-ia32-win.zip`, `${appNameHypen}-win32-${versionDashed}.zip`);
                break;
            case 'win-x64':
                cp(`${applicationName}-${version}-win.zip`, `${appNameHypen}-win64-${versionDashed}.zip`);
                break;
            case 'mac-x64':
                cp(path.join('mac', `${applicationName}-${version}.dmg`), `${appNameHypen}-macosx-${versionDashed}.dmg`);
                break;
            case 'linux-ia32':
                cp(`${appNameNoSpace}_${version}_i386.deb`, `${appNameHypen}-linux32-${versionDashed}.deb`);
                cp(`${appNameNoSpace}-${version}-ia32.zip`, `${appNameHypen}-linux32-${versionDashed}.zip`);
                break;
            case 'linux-x64':
                cp(`${appNameNoSpace}_${version}_amd64.deb`, `${appNameHypen}-linux64-${versionDashed}.deb`);
                cp(`${appNameNoSpace}-${version}.zip`, `${appNameHypen}-linux64-${versionDashed}.zip`);
                break;
            }
        }

        if (platformIsActive('win') && type === 'mist') {
            runSeq('build-nsis');
        }
    });

    done();
});

gulp.task('upload-binaries', () => {
    // token must be set using travis' ENVs
    const GITHUB_TOKEN = process.env.GITHUB_TOKEN;

    // query github releases
    return got(`https://api.github.com/repos/ethereum/mist/releases?access_token=${GITHUB_TOKEN}`, {
        json: true,
    })
    // filter draft with current version's tag
    .then((res) => {
        const draft = res.body[_.indexOf(_.pluck(res.body, 'tag_name'), `v${version}`)];

        if (draft === undefined) throw new Error(`Couldn't find github release draft for v${version} release tag`);

        return draft;
    })
    // upload binaries from release folders
    .then((draft) => {
        const dir = `dist_${type}/release`;
        const files = fs.readdirSync(dir);
        const filePaths = _.map(files, (file) => { return path.join(dir, file); });

        // check if draft already contains target binaries
        const existingAssets = _.intersection(files, _.pluck(draft.assets, 'name'));
        if (!_.isEmpty(existingAssets)) throw new Error(`Github release draft already contains assets (${existingAssets}); will not upload, please remove and trigger rebuild`);

        return githubUpload({
            url: `https://uploads.github.com/repos/ethereum/mist/releases/${draft.id}/assets{?name}`,
            token: [GITHUB_TOKEN],
            assets: filePaths,
        }).then((res) => {
            console.log(`Successfully uploaded ${res} to v${version} release draft.`);
        });
    })
    .catch((err) => {
        console.log(err);
    });
});

gulp.task('get-release-checksums', (done) => {
    const releasePath = `./dist_${type}/release`;

    const files = fs.readdirSync(releasePath);

    for (const file of files) {
        const sha = shell.exec(`shasum -a 256 "${file}"`, {
            cwd: releasePath
        });

        if (sha.code !== 0) {
            return done(new Error(`Error executing shasum: ${sha.stderr}`));
        }
    }

    return done();
});

gulp.task('update-nodes', (cb) => {
    const clientBinaries = require('./clientBinaries.json'); // eslint-disable-line global-require
    const clientBinariesGeth = clientBinaries.clients.Geth;
    const localGethVersion = clientBinariesGeth.version;
    const newJson = clientBinaries;
    const geth = newJson.clients.Geth;

    // Query latest geth version
    got('https://api.github.com/repos/ethereum/go-ethereum/releases/latest', { json: true })
    .then((response) => {
        return response.body.tag_name;
    })
    // Return tag name (e.g. 'v1.5.0')
    .then((tagName) => {
        const latestGethVersion = tagName.match(/\d+\.\d+\.\d+/)[0];

        // Compare to current geth version in clientBinaries.json
        if (cmp(latestGethVersion, localGethVersion)) {
            geth.version = latestGethVersion;

            // Query commit hash (first 8 characters)
            got(`https://api.github.com/repos/ethereum/go-ethereum/commits/${tagName}`, { json: true })
            .then((response) => {
                return String(response.body.sha).substr(0, 8);
            })
            .then((hash) => {
                let blobs; // geth blobs

                // Query Azure assets for md5 hashes
                got('https://gethstore.blob.core.windows.net/builds?restype=container&comp=list', {
                    xml: true,
                })
                .then((response) => {
                    parseJson(response.body, (err, data) => {
                        blobs = data.EnumerationResults.Blobs[0].Blob;
                    });

                    // For each platform/arch in clientBinaries.json
                    _.keys(geth.platforms).forEach((platform) => {
                        _.keys(geth.platforms[platform]).forEach((arch) => {
                            // Update URL
                            let url = geth.platforms[platform][arch].download.url;
                            url = url.replace(/\d+\.\d+\.\d+-[a-z0-9]{8}/, `${latestGethVersion}-${hash}`);
                            geth.platforms[platform][arch].download.url = url;

                            // Update bin name (path in archive)
                            let bin = geth.platforms[platform][arch].download.bin;
                            bin = bin.replace(/\d+\.\d+\.\d+-[a-z0-9]{8}/, `${latestGethVersion}-${hash}`);
                            geth.platforms[platform][arch].download.bin = bin;

                            // Update expected sanity-command version output
                            geth.platforms[platform][arch].commands.sanity.output[1] =
                            String(latestGethVersion);

                            // Update md5 checksum
                            blobs.forEach((blob) => {
                                if (String(blob.Name) === _.last(geth.platforms[platform][arch].download.url.split('/'))) {
                                    const sum = new Buffer(blob.Properties[0]['Content-MD5'][0], 'base64');

                                    geth.platforms[platform][arch].download.md5 = sum.toString('hex');
                                }
                            });
                        });
                    });
                })
                // Update clientBinares.json
                .then(() => {
                    fs.writeFile('./clientBinaries.json', JSON.stringify(newJson, null, 4));
                    cb();
                });
            });
        } else cb(); // Already up-to-date
    })
    .catch(cb);
});

gulp.task('download-signatures', (cb) => {
    got('https://www.4byte.directory/api/v1/signatures/?page_size=20000&ordering=created_at', {
        json: true,
    })
    .then((res) => {
        if (res.statusCode !== 200) {
            throw new Error(res.statusText);
        }
>>>>>>> a5897c08

exports.options = options;


// import gulp tasks
require('require-dir')('./gulpTasks');


// tasks
gulp.task('default', ['buildQueue']);


gulp.task('buildQueue', (cb) => {
    const tasks = [];

    tasks.push('clean-dist');
    tasks.push('copy-app-source-files');
    tasks.push('copy-build-folder-files');
    tasks.push('switch-production');
    tasks.push('bundling-interface');
    tasks.push('copy-i18n');
    tasks.push('build-dist');
    tasks.push('release-dist');
    if (options.win) tasks.push('build-nsis');

    runSeq.apply(null, _.flatten([tasks, cb]));
});


gulp.task('uploadQueue', (cb) => {
    const tasks = [];

    tasks.push('checksums');
    tasks.push('upload-binaries');

    runSeq.apply(null, _.flatten([tasks, cb]));
});<|MERGE_RESOLUTION|>--- conflicted
+++ resolved
@@ -9,16 +9,7 @@
 const _ = require('underscore');
 const gulp = require('gulp');
 const minimist = require('minimist');
-<<<<<<< HEAD
 const runSeq = require('run-sequence');
-=======
-const fs = require('fs');
-const got = require('got');
-const Q = require('bluebird');
-const githubUpload = Q.promisify(require('gh-release-assets'));
-const cmp = require('semver-compare');
-const parseJson = require('xml2js').parseString;
->>>>>>> a5897c08
 
 // parse commandline arguments
 const args = process.argv.slice(2);
@@ -49,433 +40,10 @@
 }
 
 
-<<<<<<< HEAD
 // prepare global variables (shared with other gulp task files)
 options.type = (options.wallet) ? 'wallet' : 'mist';
 options.platforms = platforms;
 options.activePlatforms = _.keys(_.pick(_.pick(options, platforms), (key) => { return key; }));
-=======
-// / --------------------------------------------------------------
-
-// TASKS
-gulp.task('set-variables-mist', () => {
-    type = 'mist';
-    applicationName = 'Mist';
-});
-gulp.task('set-variables-wallet', () => {
-    type = 'wallet';
-    applicationName = 'Ethereum Wallet';
-});
-
-
-gulp.task('clean:dist', (cb) => {
-    return del([
-        `./dist_${type}/**/*`,
-        './meteor-dapp-wallet',
-    ], cb);
-});
-
-
-// BUNLDE PROCESS
-
-gulp.task('copy-app-source-files', ['clean:dist'], () => {
-    return gulp.src([
-        './tests/**/*.*',
-        '!./tests/wallet/*.*',
-        `./icons/${type}/*`,
-        './modules/**/**/**/*',
-        './sounds/*',
-        './*.js',
-        './clientBinaries.json',
-        '!gulpfile.js',
-    ], {
-        base: './'
-    })
-    .pipe(gulp.dest(`./dist_${type}/app`));
-});
-
-
-gulp.task('copy-app-folder-files', ['copy-app-source-files'], (done) => {
-    const ret = shell.exec(
-        `cp -a ${__dirname}/node_modules ${__dirname}/dist_${type}/app/node_modules`
-    );
-
-    if (ret.code !== 0) {
-        console.error('Error symlinking node_modules');
-
-        return done(ret.stderr);
-    }
-
-    return done();
-});
-
-
-gulp.task('copy-build-folder-files', ['clean:dist', 'copy-app-folder-files'], () => {
-    return gulp.src([
-        `./icons/${type}/*`,
-        './interface/public/images/dmg-background.jpg',
-    ], {
-        base: './'
-    })
-    .pipe(flatten())
-    .pipe(gulp.dest(`./dist_${type}/build`));
-});
-
-
-gulp.task('copy-node-folder-files', ['clean:dist'], () => {
-    const streams = [];
-
-    _.each(osArchList, (osArch) => {
-        if (platformIsActive(osArch)) {
-            // copy eth node binaries
-            streams.push(gulp.src([
-                `./nodes/eth/${osArch}/*`,
-            ])
-            .pipe(gulp.dest(`./dist_${type}/app/nodes/eth/${osArch}`)));
-        }
-    });
-
-    return merge.apply(null, streams);
-});
-
-
-gulp.task('copy-files', [
-    'clean:dist',
-    'copy-app-folder-files',
-    'copy-build-folder-files',
-    'copy-node-folder-files',
-]);
-
-
-gulp.task('switch-production', ['copy-files'], (cb) => {
-    fs.writeFileSync(`${__dirname}/dist_${type}/app/config.json`, JSON.stringify({
-        production: true,
-        mode: type,
-    }));
-
-    cb();
-});
-
-
-gulp.task('bundling-interface', ['switch-production'], (cb) => {
-    if (type === 'mist') {
-        exec(`cd interface && meteor-build-client ../dist_${type}/app/interface -p ""`, (err, stdout) => {
-            console.log(stdout);
-
-            cb(err);
-        });
-    }
-
-    if (type === 'wallet') {
-        if (options.walletSource === 'local') {
-            console.log('Use local wallet at ../meteor-dapp-wallet/app');
-            exec(`cd interface/ && meteor-build-client ../dist_${type}/app/interface/ -p "" &&` +
-                `cd ../../meteor-dapp-wallet/app && meteor-build-client ../../mist/dist_${type}/app/interface/wallet -p ""`, (err, stdout) => {
-                console.log(stdout);
-
-                cb(err);
-            });
-        } else {
-            console.log(`Pulling https://github.com/ethereum/meteor-dapp-wallet/tree/${options.walletSource} "${options.walletSource}" branch...`);
-            exec(`cd interface/ && meteor-build-client ../dist_${type}/app/interface/ -p "" &&` +
-                `cd ../dist_${type}/ && git clone --depth 1 https://github.com/ethereum/meteor-dapp-wallet.git && cd meteor-dapp-wallet/app && meteor-build-client ../../app/interface/wallet -p "" && cd ../../ && rm -rf meteor-dapp-wallet`, (err, stdout) => {
-                console.log(stdout);
-
-                cb(err);
-            });
-        }
-    }
-});
-
-
-// needs to be copied, so the backend can use it
-gulp.task('copy-i18n', ['bundling-interface'], () => {
-    return gulp.src([
-        './interface/i18n/*.*',
-        './interface/project-tap.i18n',
-    ], {
-        base: './'
-    })
-    .pipe(gulp.dest(`./dist_${type}/app`));
-});
-
-
-gulp.task('build-dist', ['copy-i18n'], (cb) => {
-    console.log('Bundling platforms: ', options.platform);
-
-    const appPackageJson = _.extend({}, packJson, {
-        name: applicationName.replace(/\s/, ''),
-        productName: applicationName,
-        description: applicationName,
-        homepage: 'https://github.com/ethereum/mist',
-        build: {
-            appId: `com.ethereum.${type}`,
-            category: 'public.app-category.productivity',
-            asar: true,
-            files: [
-                '**/*',
-                '!nodes',
-                'build-dist.js',
-            ],
-            extraFiles: [
-                'nodes/eth/${os}-${arch}', // eslint-disable-line no-template-curly-in-string
-            ],
-            linux: {
-                target: [
-                    'zip',
-                    'deb',
-                ],
-            },
-            win: {
-                target: [
-                    'zip',
-                    //'squirrel',
-                ],
-            },
-            dmg: {
-                background: '../build/dmg-background.jpg',
-                iconSize: 128,
-                contents: [{
-                    x: 441,
-                    y: 448,
-                    type: 'link',
-                    path: '/Applications',
-                },
-                    {
-                        x: 441,
-                        y: 142,
-                        type: 'file',
-                    }
-                ],
-            },
-        },
-        directories: {
-            buildResources: '../build',
-            app: '.',
-            output: '../dist',
-        },
-    });
-
-    fs.writeFileSync(
-        path.join(__dirname, `dist_${type}`, 'app', 'package.json'),
-        JSON.stringify(appPackageJson, null, 2),
-        'utf-8'
-    );
-
-    // Copy build script
-    shell.cp(
-        path.join(__dirname, 'scripts', 'build-dist.js'),
-        path.join(__dirname, `dist_${type}`, 'app')
-    );
-
-    // run build script
-    const oses = `--${options.platform.join(' --')}`;
-
-    const ret = shell.exec(`./build-dist.js --type ${type} ${oses}`, {
-        cwd: path.join(__dirname, `dist_${type}`, 'app'),
-    });
-
-    if (ret.code !== 0) {
-        console.error(ret.stdout);
-        console.error(ret.stderr);
-
-        return cb(new Error('Error building distributables'));
-    }
-
-    console.log(ret.stdout);
-
-    return cb();
-});
-
-
-gulp.task('release-dist', ['build-dist'], (done) => {
-    const distPath = path.join(__dirname, `dist_${type}`, 'dist');
-    const releasePath = path.join(__dirname, `dist_${type}`, 'release');
-
-    shell.rm('-rf', releasePath);
-    shell.mkdir('-p', releasePath);
-
-    const appNameHypen = applicationName.replace(/\s/, '-');
-    const appNameNoSpace = applicationName.replace(/\s/, '');
-    const versionDashed = version.replace(/\./g, '-');
-
-    const cp = (inputPath, outputPath) => {
-        shell.cp(path.join(distPath, inputPath), path.join(releasePath, outputPath));
-    };
-
-    _.each(osArchList, (osArch) => {
-        if (platformIsActive(osArch)) {
-            switch (osArch) { // eslint-disable-line default-case
-            case 'win-ia32':
-                cp(`${applicationName}-${version}-ia32-win.zip`, `${appNameHypen}-win32-${versionDashed}.zip`);
-                break;
-            case 'win-x64':
-                cp(`${applicationName}-${version}-win.zip`, `${appNameHypen}-win64-${versionDashed}.zip`);
-                break;
-            case 'mac-x64':
-                cp(path.join('mac', `${applicationName}-${version}.dmg`), `${appNameHypen}-macosx-${versionDashed}.dmg`);
-                break;
-            case 'linux-ia32':
-                cp(`${appNameNoSpace}_${version}_i386.deb`, `${appNameHypen}-linux32-${versionDashed}.deb`);
-                cp(`${appNameNoSpace}-${version}-ia32.zip`, `${appNameHypen}-linux32-${versionDashed}.zip`);
-                break;
-            case 'linux-x64':
-                cp(`${appNameNoSpace}_${version}_amd64.deb`, `${appNameHypen}-linux64-${versionDashed}.deb`);
-                cp(`${appNameNoSpace}-${version}.zip`, `${appNameHypen}-linux64-${versionDashed}.zip`);
-                break;
-            }
-        }
-
-        if (platformIsActive('win') && type === 'mist') {
-            runSeq('build-nsis');
-        }
-    });
-
-    done();
-});
-
-gulp.task('upload-binaries', () => {
-    // token must be set using travis' ENVs
-    const GITHUB_TOKEN = process.env.GITHUB_TOKEN;
-
-    // query github releases
-    return got(`https://api.github.com/repos/ethereum/mist/releases?access_token=${GITHUB_TOKEN}`, {
-        json: true,
-    })
-    // filter draft with current version's tag
-    .then((res) => {
-        const draft = res.body[_.indexOf(_.pluck(res.body, 'tag_name'), `v${version}`)];
-
-        if (draft === undefined) throw new Error(`Couldn't find github release draft for v${version} release tag`);
-
-        return draft;
-    })
-    // upload binaries from release folders
-    .then((draft) => {
-        const dir = `dist_${type}/release`;
-        const files = fs.readdirSync(dir);
-        const filePaths = _.map(files, (file) => { return path.join(dir, file); });
-
-        // check if draft already contains target binaries
-        const existingAssets = _.intersection(files, _.pluck(draft.assets, 'name'));
-        if (!_.isEmpty(existingAssets)) throw new Error(`Github release draft already contains assets (${existingAssets}); will not upload, please remove and trigger rebuild`);
-
-        return githubUpload({
-            url: `https://uploads.github.com/repos/ethereum/mist/releases/${draft.id}/assets{?name}`,
-            token: [GITHUB_TOKEN],
-            assets: filePaths,
-        }).then((res) => {
-            console.log(`Successfully uploaded ${res} to v${version} release draft.`);
-        });
-    })
-    .catch((err) => {
-        console.log(err);
-    });
-});
-
-gulp.task('get-release-checksums', (done) => {
-    const releasePath = `./dist_${type}/release`;
-
-    const files = fs.readdirSync(releasePath);
-
-    for (const file of files) {
-        const sha = shell.exec(`shasum -a 256 "${file}"`, {
-            cwd: releasePath
-        });
-
-        if (sha.code !== 0) {
-            return done(new Error(`Error executing shasum: ${sha.stderr}`));
-        }
-    }
-
-    return done();
-});
-
-gulp.task('update-nodes', (cb) => {
-    const clientBinaries = require('./clientBinaries.json'); // eslint-disable-line global-require
-    const clientBinariesGeth = clientBinaries.clients.Geth;
-    const localGethVersion = clientBinariesGeth.version;
-    const newJson = clientBinaries;
-    const geth = newJson.clients.Geth;
-
-    // Query latest geth version
-    got('https://api.github.com/repos/ethereum/go-ethereum/releases/latest', { json: true })
-    .then((response) => {
-        return response.body.tag_name;
-    })
-    // Return tag name (e.g. 'v1.5.0')
-    .then((tagName) => {
-        const latestGethVersion = tagName.match(/\d+\.\d+\.\d+/)[0];
-
-        // Compare to current geth version in clientBinaries.json
-        if (cmp(latestGethVersion, localGethVersion)) {
-            geth.version = latestGethVersion;
-
-            // Query commit hash (first 8 characters)
-            got(`https://api.github.com/repos/ethereum/go-ethereum/commits/${tagName}`, { json: true })
-            .then((response) => {
-                return String(response.body.sha).substr(0, 8);
-            })
-            .then((hash) => {
-                let blobs; // geth blobs
-
-                // Query Azure assets for md5 hashes
-                got('https://gethstore.blob.core.windows.net/builds?restype=container&comp=list', {
-                    xml: true,
-                })
-                .then((response) => {
-                    parseJson(response.body, (err, data) => {
-                        blobs = data.EnumerationResults.Blobs[0].Blob;
-                    });
-
-                    // For each platform/arch in clientBinaries.json
-                    _.keys(geth.platforms).forEach((platform) => {
-                        _.keys(geth.platforms[platform]).forEach((arch) => {
-                            // Update URL
-                            let url = geth.platforms[platform][arch].download.url;
-                            url = url.replace(/\d+\.\d+\.\d+-[a-z0-9]{8}/, `${latestGethVersion}-${hash}`);
-                            geth.platforms[platform][arch].download.url = url;
-
-                            // Update bin name (path in archive)
-                            let bin = geth.platforms[platform][arch].download.bin;
-                            bin = bin.replace(/\d+\.\d+\.\d+-[a-z0-9]{8}/, `${latestGethVersion}-${hash}`);
-                            geth.platforms[platform][arch].download.bin = bin;
-
-                            // Update expected sanity-command version output
-                            geth.platforms[platform][arch].commands.sanity.output[1] =
-                            String(latestGethVersion);
-
-                            // Update md5 checksum
-                            blobs.forEach((blob) => {
-                                if (String(blob.Name) === _.last(geth.platforms[platform][arch].download.url.split('/'))) {
-                                    const sum = new Buffer(blob.Properties[0]['Content-MD5'][0], 'base64');
-
-                                    geth.platforms[platform][arch].download.md5 = sum.toString('hex');
-                                }
-                            });
-                        });
-                    });
-                })
-                // Update clientBinares.json
-                .then(() => {
-                    fs.writeFile('./clientBinaries.json', JSON.stringify(newJson, null, 4));
-                    cb();
-                });
-            });
-        } else cb(); // Already up-to-date
-    })
-    .catch(cb);
-});
-
-gulp.task('download-signatures', (cb) => {
-    got('https://www.4byte.directory/api/v1/signatures/?page_size=20000&ordering=created_at', {
-        json: true,
-    })
-    .then((res) => {
-        if (res.statusCode !== 200) {
-            throw new Error(res.statusText);
-        }
->>>>>>> a5897c08
 
 exports.options = options;
 
@@ -512,4 +80,4 @@
     tasks.push('upload-binaries');
 
     runSeq.apply(null, _.flatten([tasks, cb]));
-});+});
