--- conflicted
+++ resolved
@@ -142,28 +142,19 @@
   ], cb);
 });
 
-<<<<<<< HEAD
 gulp.task('downloadNodes', ['clean:nodes'], function() {
     let toDownload = [];
 
     _.each(nodeUrls, function(url, osArch) {
         let ext = (0 <= osArch.indexOf('linux') ? '.tar.bz2' : '.zip');
-=======
-gulp.task('downloadNodes', ['clean:nodes'], function(done) {
-    var streams = [];
-
-    _.each(nodeUrls, function(nodeUrl, os){
-
-        //var destPath = (os === 'darwin-x64')
-          //  ? path +'/'+ filenameUppercase +'.app/Contents/Frameworks/node'
-            //: path +'/resources/node';
-
-            
+
         // donwload nodes
-        if (os.indexOf(options.platform) !== -1 || options.platform == 'all')
-            streams.push(download(nodeUrl)
-                .pipe(gulp.dest('./nodes/geth/')));
->>>>>>> fb50e658
+        if (osArch.indexOf(options.platform) !== -1 || options.platform == 'all') {
+            toDownload.push({
+                file: `geth-${gethVersion}_${osArch}_${ext}`,
+                url: url,
+            });
+        }
 
         toDownload.push({
             file: `geth-${gethVersion}_${osArch}_${ext}`,
