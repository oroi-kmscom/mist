# Mist Browser

[![Join the chat at https://gitter.im/ethereum/mist](https://badges.gitter.im/Join%20Chat.svg)](https://gitter.im/ethereum/mist?utm_source=badge&utm_medium=badge&utm_campaign=pr-badge&utm_content=badge)
[![Build status master branch ](https://build.ethdev.com/buildstatusimage?builder=Mist%20master%20branch)](https://build.ethdev.com/builders/Mist%20master%20branch/builds/-1)
[![Build status develop branch ](https://build.ethdev.com/buildstatusimage?builder=Mist%20develop%20branch)](https://build.ethdev.com/builders/Mist%20develop%20branch/builds/-1)

The Mist browser is the tool of choice to browse and use Ðapps.

For the Mist API see the [MISTAPI.md](MISTAPI.md).

## Installation

If you want install the app from a pre-built version on the [release page](https://github.com/ethereum/mist/releases),
you can simply run the executeable after download.

For updating simply download the new version and copy it over the old one (keep a backup of the old one if you want to be sure).
The data folder for Mist is stored in other places:

- Windows `%APPDATA%\Mist`
- macOS `~/Library/Application Support/Mist`
- Linux `~/.config/Mist`


## Development

For development, a Meteor server will to be started to assist with live reload and CSS injection.
Once a Mist version is released the Meteor frontend part is bundled using `meteor-build-client` npm package to create pure static files.

### Dependencies

Requirements: 

* Electron v1.3.5
* Node v4.3.0 or above

To run mist in development you need [Node.js NPM](https://nodejs.org) and [Meteor](https://www.meteor.com/install) and electron installed:

    $ curl https://install.meteor.com/ | sh
    $ npm install -g electron-prebuilt@1.3.5
    $ npm install -g gulp

And some futher tools to help with downloading and unzipping client nodes:

_Linux:_

    $ apt-get install unzip

### Installation

Now you're ready to install Mist:

    $ git clone https://github.com/ethereum/mist.git
    $ cd mist
    $ git submodule update --init
    $ npm install
    $ gulp update-nodes

To update Mist in the future, run:

    $ cd mist
    $ git pull && git submodule update
    $ npm install
    $ gulp update-nodes


#### Options
It may be preferable to only download platform-specific nodes by passing the --platform flag, please refer to the [options section](#platform).

### Run Mist

For development we start the interface with a Meteor server for autoreload etc.
*Start the interface in a separate terminal window:*

    $ cd mist/interface && meteor

In the original window you can then start Mist with:

    $ cd mist
    $ electron .


### Run the Wallet

Start the wallet app for development, *in a separate terminal window:*

    $ cd mist/interface && meteor

    // and in another terminal

    $ cd my/path/meteor-dapp-wallet/app && meteor --port 3050

In the original window you can then start Mist using wallet mode:

    $ cd mist
    $ electron . --mode wallet


### Connecting to node via HTTP instead of IPC

This is useful if you have a node running on another machine, though note that 
it's less secure than using the default IPC method.

```bash
$ electron . --rpc http://localhost:8545
```


### Passing options to Geth

You can pass command-line options directly to Geth by prefixing them with `--node-` in 
the command-line invocation:

```bash
$ electron . --mode mist --node-rpcport 19343 --node-networkid 2 
```

The `--rpc` Mist option is a special case. If you set this to an IPC socket file 
path then the `--ipcpath` option automatically gets set, i.e.:

```bash
$ electron . --rpc /my/geth.ipc
```

...is the same as doing...


```bash
$ electron . --rpc /my/geth.ipc --node-ipcpath /my/geth.ipc
```

### Using Mist with a privatenet

To run a private network you will need to set the IPC path, network id and data 
folder:

```bash
$ electron . --rpc ~/Library/Ethereum/geth.ipc --node-networkid 1234  --node-datadir ~/Library/Ethereum/privatenet
```

_NOTE: since `ipcpath` is also a Mist option you do not need to also include a 
`--node-ipcpath` option._

You can also run `geth` separately yourself with the same options prior to start 
Mist normally.


### Deployment


To create a binaries you need to install [`electron-builder` dependencies](https://github.com/electron-userland/electron-builder/wiki/Multi-Platform-Build#macos):

    // tools for the windows binaries
    $ brew install Caskroom/cask/xquartz wine mono
    // tools for the Linux binaries
    $ brew install gnu-tar libicns graphicsmagick xz
    // general dependencies
    $ npm install -g meteor-build-client

To generate the binaries simply run:

    $ cd mist
    $ gulp update-nodes
    $ gulp

    // Or to generate the wallet (using the https://github.com/ethereum/meteor-dapp-wallet -> master)
    $ gulp wallet

This will generate the binaries inside the `dist_mist/release` or `dist_wallet/release` folder.

#### Options

##### platform

Additional you can only build the windows, linux, mac or all binary by using the `platform` option:

    $ gulp update-nodes --platform mac

    // And
    $ gulp mist --platform mac

    // Or
    $ gulp mist --platform mac,win


Options are:

<<<<<<< HEAD
- `mac` (Mac OSX)
- `win` (Windows)
=======
- `darwin` (macOS)
- `win32` (Windows)
>>>>>>> 581cd8eb
- `linux` (Linux)
- `all` (default)

##### walletSource

With the `walletSource` you can specify the branch to use, default ist `master`:

    $ gulp mist --walletSource develop


Options are:

- `master`
- `develop`
- `local` Will try to build the wallet from [mist/]../meteor-dapp-wallet/app

##### mist-checksums | wallet-checksums

Spits out the SHA256 checksums of distributables.

It expects installer/zip files to be in the generated folders e.g. `dist_wallet/release`

    $ gulp mist-checksums

    3f726fff186b85c600ea2459413d0bf5ada2dbc98877764efbefa545f96eb975  ./dist_wallet/release/Ethereum Wallet Setup 0.8.1-ia32.exe
    ab4d26d5ebc66e9aba0fa610071266bacbb83faacbb7ed0dd2acb24386190bdb  ./dist_wallet/release/Ethereum Wallet Setup 0.8.1.exe
    909b0fb4c7b09b731b2a442c457747e04ffdd9c03b6edc06079ae05a46200d13  ./dist_wallet/release/Ethereum Wallet-0.8.1-ia32.deb
    e114d6188963dfdae0489abf4e8923da58b39ff9cdbaad26e803af27c7ce55d1  ./dist_wallet/release/Ethereum Wallet-0.8.1.deb
    930787dd2f5ed6931068bff9244bccc01f397f552c48ded0f08e515e276dd080  ./dist_wallet/release/Ethereum Wallet-0.8.1.dmg

### Code signing for production 

**As of #972 we've updated the build process and thus need to redo code-signing.**<|MERGE_RESOLUTION|>--- conflicted
+++ resolved
@@ -184,13 +184,8 @@
 
 Options are:
 
-<<<<<<< HEAD
 - `mac` (Mac OSX)
 - `win` (Windows)
-=======
-- `darwin` (macOS)
-- `win32` (Windows)
->>>>>>> 581cd8eb
 - `linux` (Linux)
 - `all` (default)
 
