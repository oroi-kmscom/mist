--- conflicted
+++ resolved
@@ -39,28 +39,9 @@
 // logging setup
 const log = logger.create('main');
 
-<<<<<<< HEAD
 if (Settings.inAutoTestMode) {
     log.info('AUTOMATED TESTING');
 }
-=======
-if (Settings.inTestMode) {
-    log.info('TEST MODE');
-}
-
-// GLOBAL Variables
-global.path = {
-    HOME: app.getPath('home'),
-    APPDATA: app.getPath('appData'), // Application Support/
-    USERDATA: app.getPath('userData') // Application Aupport/Mist
-};
-
-
-global.dirname  = __dirname;
-
-global.version = Settings.appVersion;
-global.license = Settings.appLicense;
->>>>>>> 0e666605
 
 log.info(`Running in production mode: ${Settings.inProductionMode}`);
 
@@ -144,10 +125,6 @@
 app.on('before-quit', function(event){
     if(!killedSocketsAndNodes) {
         log.info('Defer quitting until sockets and node are shut down');
-<<<<<<< HEAD
-
-        event.preventDefault();
-=======
 
         event.preventDefault();
 
@@ -159,46 +136,23 @@
 
         // delay quit, so the sockets can close
         setTimeout(function(){
-            ethereumNode.stop().then(function() {
+            ethereumNode.stop()
+            .then(function() {
                 killedSocketsAndNodes = true;
 
+                return db.close();
+            })
+            .then(function() {
                 app.quit(); 
             });
+
         }, 500);
     } else {
         log.info('About to quit...');
     }
 });
->>>>>>> 0e666605
-
-        // sockets manager
-        Sockets.destroyAll()
-            .catch((err) => {
-                log.error('Error shutting down sockets');
-            });
-
-        // delay quit, so the sockets can close
-        setTimeout(function(){
-            ethereumNode.stop()
-            .then(function() {
-                killedSocketsAndNodes = true;
-
-                return db.close();
-            })
-            .then(function() {
-                app.quit(); 
-            });
-
-<<<<<<< HEAD
-        }, 500);
-    } else {
-        log.info('About to quit...');
-    }
-});
-
-
-=======
->>>>>>> 0e666605
+
+
 var mainWindow;
 var splashWindow;
 
@@ -224,11 +178,7 @@
     Windows.init();
 
     // check for update
-<<<<<<< HEAD
     if (!Settings.inAutoTestMode) {
-=======
-    if (!Settings.inTestMode) {
->>>>>>> 0e666605
         require('./modules/updateChecker').run();
     }
 
@@ -275,17 +225,10 @@
         });
     }
 
-<<<<<<< HEAD
     if (!Settings.inAutoTestMode) {
         splashWindow = Windows.create('splash', {
             primary: true,
             url: global.interfacePopupsUrl + '#splashScreen_'+ Settings.uiMode,
-=======
-    if (!Settings.inTestMode) {
-        splashWindow = Windows.create('splash', {
-            primary: true,
-            url: global.interfacePopupsUrl + '#splashScreen_'+ global.mode,
->>>>>>> 0e666605
             show: true,
             electronOptions: {
                 width: 400,
@@ -491,11 +434,7 @@
                     splashWindow.show();
                 }
 
-<<<<<<< HEAD
                 if (!Settings.inAutoTestMode) {
-=======
-                if (!Settings.inTestMode) {
->>>>>>> 0e666605
                     return syncResultPromise;
                 }
             })
@@ -507,23 +446,12 @@
             }); /* socket connected to geth */;
 
     }; /* kick start */
-<<<<<<< HEAD
-=======
-
 
     if (splashWindow) {
         splashWindow.on('ready', kickStart);
     } else {
         kickStart();
     }
->>>>>>> 0e666605
-
-
-    if (splashWindow) {
-        splashWindow.on('ready', kickStart);
-    } else {
-        kickStart();
-    }
 
 }; /* onReady() */
 
