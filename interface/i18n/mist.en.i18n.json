{
    "mist": {
        "applicationMenu": {
            "app": {
                "label": "__app__",
                "about": "About __app__",
                "quit": "Quit __app__"
            },
            "edit": {
                "label": "Edit",
                "undo": "Undo",
                "redo": "Redo",
                "cut": "Cut",
                "copy": "Copy",
                "paste": "Paste",
                "selectAll": "Select all"
            },
            "view": {
                "label": "View",
                "fullscreen": "Toggle Fullscreen"
            },
            "accounts": {
                "label": "Accounts",
                "importPresale": "Import Pre-sale Accounts",
                "newAccount": "New account",
                "backup": "Backup",
                "backupKeyStore": "Accounts",
                "backupMist": "Application Data"
            },
            "develop": {
                "label": "Develop",
                "devTools": "Toggle Developer Tools",
                "devToolsMistUI": "Mist UI",
                "devToolsWalletUI": "Wallet UI",
                "devToolsWebview": "__webview__",
                "runTests": "Run tests",
                "logFiles": "Show log file",
                "ethereumNode": "Ethereum Node",
                "network": "Network",
                "mainNetwork": "Main Network",
                "startMining": "⛏ Start Mining (Testnet only)",
                "stopMining": "⛏ Stop Mining"
            },
            "window": {
                "label": "Window",
                "minimize": "Minimize",
                "close": "Close",
                "toFront": "Bring All to Front"
            },
            "help": {
                "label": "Help"
            }
        },
        "errors": {
            "nodeConnect": "Couldn't connect to node? See the logs for more:",
            "nodeStartup": "It seems like the node couldn't be started, do you already have one running? Is it upgrading the database right now?",
            "timeSync": {
                "title": "Your computer's clock is not synced.",
                "description": "To successfully synchronize with the Ethereum network you need to sync your computer's clock with a time sync server.",
                "win32": "Go to your Internet Time Settings in your system preferences and check the box. See this guide for details: http://www.guidingtech.com/3119/windows-clock-sync/",
                "linux": "To enable a time sync server install \"ntp\" via \"apt-get install ntp\".",
                "darwin": "To enable time sync, open the time preferences and check \"Set the time and date automatically\"."
            }
        },
        "rightClick": {
            "reload": "Reload",
            "openDevTools": "Open Developer Tools",
            "inspectElements": "Inspect Element"
        },
        "nodeInfo": {
            "nodeSyncing": "__blockDiff__ blocks left",
            "blockReceived": "New Block Received",
            "blockNumber": "Your latest block number",
            "timeSinceBlock": "Elapsed time since last block",
            "testnetExplain": "You are on a testnet, DO NOT SEND any real ether to these addresses",
            "peers": "peers"
        },
        "sidebar": {
            "buttons": {
                "browser": "Browse"
            }
        },
        "browserBar": {
            "buttons": {
                "noAccounts": "No accounts set"
            }
        },
        "startScreen": {
            "runningNodeFound": "Found running Ethereum node!",
            "startingNode": "Starting Ethereum node...",
            "startedNode": "Starting application...",
            "nodeConnectionTimeout": "Couldn't start an Ethereum node!<br><small>If you <a href='https://www.ethereum.org/cli#geth' class='button' target='_blank'>installed Geth</a>, use this command to run it: <br> <code>geth --ipcpath __path__</code></small><br> <small><a href='https://github.com/ethereum/mist/issues' class='button' target='_blank'> Or report an issue </a></small>",
            "nodeBinaryNotFound": "No Ethereum node binary found!<br><small> <a href='https://www.ethereum.org/cli#geth' class='button' target='_blank'> Please start one manually before. </a> </small>",
            "nodeSyncing": "Ethereum node needs to sync, please wait...",
            "nodeSyncInfo": "Downloading block __currentBlock__ of __highestBlock__.",
            "nodeSyncConnecting": "Looking for peers...",
            "nodeSyncProcessing": "Processing blocks, please wait...",
            "privateChainTimeout": "Skip peer search"
        },
        "popupWindows": {
            "requestAccount": {
                "title": "Create account",
                "enterPassword": "Enter password",
                "repeatPassword": "Repeat password",
                "creating": "Generating account...",
                "errors": {
                    "passwordMismatch": "Your passwords don't match."
                }
            },
            "unlockMasterPassword": {
                "title": "Enter master password",
                "enterPassword": "Enter master password",
                "unlocking": "Unlocking...",
                "errors": {
                    "wrongPassword": "Password is wrong, try again."
                }
            },
            "sendTransactionConfirmation": {
                "title": {
                    "sendTransaction": "Send transaction",
                    "contractExecution": "Execute contract",
                    "createContract": "Create contract"  
                },
                "contractExecutionInfo": "You are about to execute a function on a contract. This might involve transfer of value.",
                "contractCreationInfo": "You are about to create a contract from the provided data.",
                "enterPassword": "Enter password to confirm the transaction",
                "unlocking": "Confirming...",
                "createContract": "Create contract",
                "estimatedFee": "Estimated fee consumption",
                "estimatedGasError": "Data can't be executed, so it will use all provided gas.",
                "gasPrice": "Gas price",
                "perMillionGas": "ether per million gas",
                "gasLimit": "Provide maximum fee",
                "data": "Data",
                "buttons": {
                    "sendTransaction": "Send transaction"
                },
                "errors": {
                    "connectionTimeout": "Couldn't connect to the node, did it crash in the background?",
                    "wrongPassword": "Wrong password"
                }
            },
            "onboarding": {
                "description" : "Ethereum is a decentralized platform for building apps on a blockchain: tamper-proof software that can transfer value and property and lives forever",
                "goToTestnet" : "Use the test network",
                "goToTestnetDescription" : "Test the technology freely in a sandboxed testnet, without using real ether.",
                "gotoMainnet" : "Use the main network",
                "gotoMainnetDescription" : " You’ll need some Ether in order to create and execute contracts. Don't worry we'll help you get some...",
                "doYouHaveAWalletFile" : "Do you have a wallet file?",
                "walletFileDescription" : "<p>If you participated on the Ethereum Pre-sale 2014, you should have a file named <code>ethereum_wallet_backup.json</code>. It was downloaded after the sale and also sent to your email</p>",
                "dropFilesHere" : "Drop pre-sale file",
                "creating": "Creating...",
                "importing": "Importing...",
                "skip" : "Skip this step",
                "next" : "Next",
                "protectTitle" : "Protect your account",
                "protectDescription" : "Choose a password for your new account. Make it as strong as if it would protect your house keys!",
                "accountTitle" : "Load it up!",
                "accountTitleTestnet" : "Mine some!",
                "etherDescription": "The ethereum network is based on token called “Ether”. You’ll need a small amount of it to do anything on the Ethereum network.",
<<<<<<< HEAD
                "loadItDescription" : "If you already own Bitcoin, or any other cryptocurrency, you can easily convert it to ether using shapeshift. <br><br> We recommend loading some where between <strong>0.25 to 1 ether</strong>.",
=======
                "loadItDescription" : "If you already own Bitcoin, or any other cryptocurrency you can easily convert it to ether using shapeshift. <br><br> We recommend loading somewhere between <strong>0.25 to 1 ether</strong>.",
>>>>>>> 35fd699a
                "mineItDescription": "<strong>On the testnet you can mine ether yourself by going to the <em>Develop</em> menu and choosing <em>Start Mining</em>. </strong> <br> <strong> DO NOT ATTEMPT TO SEND REAL ETHER TO THIS ADDRESS </strong>",
                "you" : "YOU",
                "etherbase" : "Main account (etherbase)",
                "depositBitcoin" : "Deposit Bitcoin",
                "learnIt" : "Learn while you wait",
                "downloadingBlocks": "Downloading blocks",
                "block": "Block",
                "tutorial1Description" : "<p> Now the only thing left to do is wait for the download to finish. Here's some reading suggestions: </p> <h4>Make your own money </h4> <p> Make a cryptocurrency with a fixed market supply, tokens representing real world assets, etc </p>",
                "tutorial2Description" : "<h4> Create a crowdsale </h4> <p> Raise funds for a common goal, fully trustable without a third party. Sidestep the hurdle of traditional funding system and go directly to the source by funding an organization via the blockchain.</p>",
                "tutorial3Description" : "<h4> Blockchain Organization </h4> <p> Create an autonomous organization with unbreakable rules on how money can be spent and who can make the decisions. Let your backers take an active role on how the money is spent</p>",
                "buttons": {
                    "showPassword": "Show password",
                    "importAccount": "Import account",
                    "launchApp": "Launch Application!",
                    "learnReceipt": "Learn this recipe"
                },
                "errors": {
                    "nodeNotStartedYet": "Wait a few more seconds until your node is fully started and try again",
                    "unknownFile": "File not recognised.",
                    "passwordError": "Wrong password.",
                    "importFailed": "Couldn't import the file got: __error__"
                }
            }
        }
    },
    "elements": {
        "checksumAlert":"This address looks valid, but it doesn't have some security features that will protect you against typos, so double check you have the right one. If provided, check if the security icon matches.",
        "identiconHelper": "This is a security icon, if there's any change on the address the resulting icon should be a completely different one"
    }
}<|MERGE_RESOLUTION|>--- conflicted
+++ resolved
@@ -158,11 +158,7 @@
                 "accountTitle" : "Load it up!",
                 "accountTitleTestnet" : "Mine some!",
                 "etherDescription": "The ethereum network is based on token called “Ether”. You’ll need a small amount of it to do anything on the Ethereum network.",
-<<<<<<< HEAD
                 "loadItDescription" : "If you already own Bitcoin, or any other cryptocurrency, you can easily convert it to ether using shapeshift. <br><br> We recommend loading some where between <strong>0.25 to 1 ether</strong>.",
-=======
-                "loadItDescription" : "If you already own Bitcoin, or any other cryptocurrency you can easily convert it to ether using shapeshift. <br><br> We recommend loading somewhere between <strong>0.25 to 1 ether</strong>.",
->>>>>>> 35fd699a
                 "mineItDescription": "<strong>On the testnet you can mine ether yourself by going to the <em>Develop</em> menu and choosing <em>Start Mining</em>. </strong> <br> <strong> DO NOT ATTEMPT TO SEND REAL ETHER TO THIS ADDRESS </strong>",
                 "you" : "YOU",
                 "etherbase" : "Main account (etherbase)",
