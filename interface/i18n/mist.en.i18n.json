--- conflicted
+++ resolved
@@ -12,7 +12,6 @@
                 "showAll": "Show all",
                 "quit": "Quit __app__"
             },
-<<<<<<< HEAD
             "file": {
                 "label": "File",
                 "importPresale": "Import accounts",
@@ -20,15 +19,7 @@
                 "backup": "Backup",
                 "backupKeyStore": "Accounts",
                 "backupMist": "Application data",
-                "swarm": {
-                    "label": "Swarm",
-                    "upload": "Upload"
-                }
-=======
-            "swarm": {
-                "label": "Swarm",
-                "upload": "Upload..."
->>>>>>> 47f029ef
+                "swarmUpload": "Upload to Swarm..."
             },
             "edit": {
                 "label": "Edit",
