--- conflicted
+++ resolved
@@ -1,5 +1,4 @@
 window.SIGNATURES = {
-<<<<<<< HEAD
     "0x063925c8": [
         "scheduleCall(bytes,uint256,uint256)"
     ],
@@ -10017,9525 +10016,4 @@
     "0x38bbfa50": [
         "__callback(bytes32,string,bytes)"
     ]
-=======
-	"0x30a24abd": [
-		"create(bytes4,bytes)"
-	],
-	"0xa039e3c7": [
-		"testSetNotTransferable()"
-	],
-	"0xac3e6b2f": [
-		"testSetNotRetractable()"
-	],
-	"0xee0dc478": [
-		"testSetEnforceRevisions()"
-	],
-	"0xad544dcb": [
-		"testSetNotUpdatable()"
-	],
-	"0xda5c0a7c": [
-		"testDisown()"
-	],
-	"0x804e11dc": [
-		"testThrowsDisownNotTransferable()"
-	],
-	"0x0af4626d": [
-		"testRetract()"
-	],
-	"0xd96e5565": [
-		"testThrowsRetractNotRetractable()"
-	],
-	"0xcaab0acc": [
-		"testThrowCreateRetracted()"
-	],
-	"0x465e759b": [
-		"testRestart()"
-	],
-	"0x5292c1a9": [
-		"testThrowsRestartEnforceRevisions()"
-	],
-	"0x1b769e74": [
-		"testThrowsRestartNotUpdatable()"
-	],
-	"0x40695625": [
-		"testRetractLatestRevision()"
-	],
-	"0xe0cfc05c": [
-		"testThrowsRetractLatestRevisionDoesntHaveAdditionalRevisions()"
-	],
-	"0x8e1ffb19": [
-		"testThrowsRetractLatestRevisionEnforceRevisions()"
-	],
-	"0xe82f7dd4": [
-		"testThrowsRetractLatestRevisionNotUpdatable()"
-	],
-	"0x1fb2f2a0": [
-		"testUpdateLatestRevision()"
-	],
-	"0x2eb5c61f": [
-		"testThrowsUpdateLatestRevisionEnforceRevisions()"
-	],
-	"0x13137731": [
-		"testThrowsUpdateLatestRevisionNotUpdatable()"
-	],
-	"0x22057bc7": [
-		"getAllRevisionBlockNumbers(bytes20)"
-	],
-	"0x74f8d96e": [
-		"getRevisionBlockNumber(bytes20,uint256)"
-	],
-	"0x3ef87414": [
-		"getRevisionCount(bytes20)"
-	],
-	"0xe487eb58": [
-		"getOwner(bytes20)"
-	],
-	"0xaa5d4719": [
-		"getTransferable(bytes20)"
-	],
-	"0x3c335b0e": [
-		"getRetractable(bytes20)"
-	],
-	"0xdba1ac3d": [
-		"getEnforceRevisions(bytes20)"
-	],
-	"0x3df91162": [
-		"getUpdatable(bytes20)"
-	],
-	"0x01fd89a4": [
-		"getFlags(bytes20)"
-	],
-	"0xba15e52e": [
-		"getInfo(bytes20)"
-	],
-	"0xec035393": [
-		"_getAllRevisionBlockNumbers(bytes20)"
-	],
-	"0xfb47a067": [
-		"_getRevisionBlockNumber(bytes20,uint256)"
-	],
-	"0x08b7c13b": [
-		"getExists(bytes20)"
-	],
-	"0xb971b4e5": [
-		"setNotTransferable(bytes20)"
-	],
-	"0x976b01c0": [
-		"setNotRetractable(bytes20)"
-	],
-	"0x9243e088": [
-		"setEnforceRevisions(bytes20)"
-	],
-	"0xd0c24e93": [
-		"setNotUpdatable(bytes20)"
-	],
-	"0xd6ca8ccb": [
-		"disown(bytes20)"
-	],
-	"0xb06df18e": [
-		"transfer(bytes20,address)"
-	],
-	"0x47bdb7f4": [
-		"transferDisable(bytes20)"
-	],
-	"0x12511c14": [
-		"transferEnable(bytes20)"
-	],
-	"0xcf7315c6": [
-		"retract(bytes20)"
-	],
-	"0xe0a70811": [
-		"restart(bytes20,bytes)"
-	],
-	"0x5ccd2f9b": [
-		"_deleteAllPackedRevisionBlockNumbers(bytes20)"
-	],
-	"0xa7e93e87": [
-		"retractLatestRevision(bytes20)"
-	],
-	"0x9e65c7e5": [
-		"updateLatestRevision(bytes20,bytes)"
-	],
-	"0xa84c5330": [
-		"createNewRevision(bytes20,bytes)"
-	],
-	"0x338a1379": [
-		"_setPackedBlockNumber(bytes20,uint256)"
-	],
-	"0x5b37e150": [
-		"create(bytes32,bytes)"
-	],
-	"0xd0b52156": [
-		"getIpfsHash(address,address)"
-	],
-	"0x337b1cf9": [
-		"setIpfsHash(bytes)"
-	],
-	"0x7fefde53": [
-		"WillRegistry()"
-	],
-	"0xe597f402": [
-		"create(bytes1,bytes32,bytes)"
-	],
-	"0x8d375da2": [
-		"testMakeItFail()"
-	],
-	"0x2551858e": [
-		"getFlags(bytes32)"
-	],
-	"0x5f0edfb8": [
-		"create(bytes,bytes32,bytes1)"
-	],
-	"0x85b73d3c": [
-		"testCreateNewRevision()"
-	],
-	"0xa5dfee67": [
-		"testThrowsCreateNewRevisionNotUpdatable()"
-	],
-	"0xd62d3115": [
-		"testCreate()"
-	],
-	"0x29e30910": [
-		"testThrowCreateExistingNonce()"
-	],
-	"0xfa3f1e99": [
-		"testBlobStoreRegistered()"
-	],
-	"0x59e2d30e": [
-		"testThrowBlobStoreNotRegistered()"
-	],
-	"0x741273d6": [
-		"testThrowRegisterContractAgain()"
-	],
-	"0x1ac61e8c": [
-		"testBlobCreate()"
-	],
-	"0xcd2cdd5b": [
-		"claimOwnershi()"
-	],
-	"0x043753ba": [
-		"makeDecision(uint256,bool)"
-	],
-	"0xac0fa1f1": [
-		"makeDecision(uint256, bool)"
-	],
-	"0xcf4c5246": [
-		"makeDecision(uint, bool)"
-	],
-	"0xb32a6896": [
-		"makeDecision(0, true)"
-	],
-	"0x97c09e93": [
-		"0x043753ba"
-	],
-	"0x6b9b1006": [
-		"TransactionRecorder()"
-	],
-	"0xba8661a2": [
-		"TimestampScheduler(address)"
-	],
-	"0x81baf820": [
-		"BlockScheduler(address)"
-	],
-	"0x27960c5f": [
-		"validateEndowment(uint256,uint256,uint256,uint256,uint256,uint256,uint256)"
-	],
-	"0x5ee345e4": [
-		"computeEndowment(uint256,uint256,uint256,uint256,uint256,uint256)"
-	],
-	"0xc7e67360": [
-		"GAS_BUFFER()"
-	],
-	"0x45104b16": [
-		"EXECUTION_GAS_OVERHEAD()"
-	],
-	"0xd96d7ea2": [
-		"PRE_EXECUTION_GAS()"
-	],
-	"0x316b08a0": [
-		"scheduleTransaction(address,bytes,uint256[7],uint256)"
-	],
-	"0x15abc160": [
-		"createValidatedRequest(address[3],address,uint256[11],uint256,bytes)"
-	],
-	"0x30aceb89": [
-		"validateRequestParams(address[3],address,uint256[11],uint256,bytes,uint256)"
-	],
-	"0xb69c0896": [
-		"BaseScheduler(address,address,uint256)"
-	],
-	"0x7b632c41": [
-		"TimestampScheduler(address,address)"
-	],
-	"0x51582ef3": [
-		"sendProxyTransaction(address,uint256,uint256,bytes)"
-	],
-	"0x40a3d246": [
-		"toggle()"
-	],
-	"0x6aaba012": [
-		"ErrorGenerator()"
-	],
-	"0x7cbcc254": [
-		"__reset__()"
-	],
-	"0x9a35f886": [
-		"__dig_then_proxy(uint256)"
-	],
-	"0xf10ae2ab": [
-		"__dig_then_proxy(uint256,address,bytes)"
-	],
-	"0x9af605cb": [
-		"__proxy(address,bytes,uint256)"
-	],
-	"0xad8ed335": [
-		"__proxy(address)"
-	],
-	"0xd2531590": [
-		"CANCEL_EXTRA_GAS()"
-	],
-	"0x1d49e081": [
-		"EXECUTE_EXTRA_GAS()"
-	],
-	"0x9341231c": [
-		"sendOrThrow(address,uint256)"
-	],
-	"0x433836dc": [
-		"scheduleTransaction(address,bytes,uint8,uint256[3],uint256)"
-	],
-	"0x144dd7f2": [
-		"908dcf7a7bd180be21846bc130f81f0babf431a04b314643aec4638317862238"
-	],
-	"0xe56c8552": [
-		"spinTheWheel(address)"
-	],
-	"0xc7144269": [
-		"changeSettings_only_Dev(uint256,uint256,uint256,uint256,uint16,uint256,uint256,uint256,uint8,uint8)"
-	],
-	"0xbb84d362": [
-		"splitProfitVIP_only_Dev()"
-	],
-	"0x7c9cd7df": [
-		"changeDeveloper_only_Dev(address)"
-	],
-	"0x750cae6a": [
-		"enableBetting_only_Dev()"
-	],
-	"0x6ad50ed4": [
-		"investmentEntryInfos()"
-	],
-	"0x580bdf3c": [
-		"disableBetting_only_Dev()"
-	],
-	"0x402e6230": [
-		"getTotalGambles()"
-	],
-	"0x33ce7787": [
-		"transferInvestorAccount(address,address)"
-	],
-	"0x2e0ef395": [
-		"voteOnNewEntryFees_only_VIP(uint8)"
-	],
-	"0x266710ca": [
-		"manualUpdateBalances_only_Dev()"
-	],
-	"0x58175f30": [
-		"0x314e0fb6"
-	],
-	"0xc5f310c0": [
-		"register(bytes12)"
-	],
-	"0x4ed4831a": [
-		"all(bool[7])"
-	],
-	"0x3c894475": [
-		"scheduleTransaction(address,bytes,uint8,uint256[6],uint256)"
-	],
-	"0xa42e36c6": [
-		"scheduleTransaction(address,bytes,uint8,uint256[5],uint256)"
-	],
-	"0xd4c2b6b1": [
-		"scheduleTransaction(address,bytes,uint256[5],uint256)"
-	],
-	"0xceba30b5": [
-		"scheduleTransaction(address,bytes,uint256[4],uint256)"
-	],
-	"0x314e0fb6": [
-		"scheduleTransaction(address,bytes,uint256[3],uint256)"
-	],
-	"0xc9296d14": [
-		"scheduleTransaction(address,uint256,uint256,uint256,bytes)"
-	],
-	"0xb67fabdf": [
-		"scheduleTransaction(address,uint256,uint256,bytes)"
-	],
-	"0x44dd4b5e": [
-		"scheduleTransaction(address,uint256,bytes)"
-	],
-	"0xd0549602": [
-		"scheduleTransaction(address,uint256,uint256,uint256)"
-	],
-	"0x02e8d8c0": [
-		"scheduleTransaction(address,uint256,uint256)"
-	],
-	"0x447cd682": [
-		"scheduleTransaction(address,uint256)"
-	],
-	"0x1099d3ec": [
-		"scheduleTransaction(uint256,uint256,uint256,bytes)"
-	],
-	"0xe33c7ae2": [
-		"scheduleTransaction(uint256,uint256,bytes)"
-	],
-	"0xf0a78538": [
-		"scheduleTransaction(uint256,bytes)"
-	],
-	"0xcf158fe9": [
-		"scheduleTransaction(uint256,uint256,uint256)"
-	],
-	"0x57e2880d": [
-		"scheduleTransaction(uint256,uint256)"
-	],
-	"0xed4b1d0d": [
-		"scheduleTransaction(uint256)"
-	],
-	"0xcf4a1612": [
-		"scheduleTransaction(uint256,address,bytes,uint256)"
-	],
-	"0xb03260be": [
-		"scheduleTransaction(uint256,address,bytes)"
-	],
-	"0x4d5b080c": [
-		"scheduleTransaction(uint256,address,uint256)"
-	],
-	"0xc0eb2325": [
-		"scheduleTransaction(address,bytes,uint256)"
-	],
-	"0x30c0f8d6": [
-		"scheduleTransaction(address,bytes)"
-	],
-	"0xb8f71f26": [
-		"scheduleTransaction(uint256,address)"
-	],
-	"0xb0bcc610": [
-		"scheduleTransaction(address)"
-	],
-	"0xc3fa5f93": [
-		"BlockScheduler(address,address)"
-	],
-	"0x2667f407": [
-		"__proxy(address,bytes)"
-	],
-	"0xf0586f0d": [
-		"doThrow(bool)"
-	],
-	"0xfff78f9c": [
-		"doThrow()"
-	],
-	"0x93c166ec": [
-		"computeEndowment(uint256,uint256,uint256,uint256)"
-	],
-	"0xbf8c50ff": [
-		"scheduleTransaction()"
-	],
-	"0x66671c71": [
-		"BaseScheduler(address,address)"
-	],
-	"0x6949a058": [
-		"sendOwnerEther()"
-	],
-	"0x6720ceb1": [
-		"sendPayment()"
-	],
-	"0x8dd8596c": [
-		"sendDonation()"
-	],
-	"0xb311ee0c": [
-		"refundClaimDeposit()"
-	],
-	"0xfb87d5ea": [
-		"TransactionRequest(address[4],address,uint256[11],uint256,bytes)"
-	],
-	"0x3f0ec70b": [
-		"RequestFactory(address)"
-	],
-	"0x8fbc3ecd": [
-		"BUFFER()"
-	],
-	"0x17e1b09b": [
-		"minimumDeposit(uint256)"
-	],
-	"0xb15dcc25": [
-		"query(address,bytes2,uint256)"
-	],
-	"0xac8d6030": [
-		"removeRequest(address)"
-	],
-	"0x09d33f1d": [
-		"addRequest(address,uint256)"
-	],
-	"0x1acb2719": [
-		"getNextRequest(address,address)"
-	],
-	"0xbf2e694f": [
-		"getPreviousRequest(address,address)"
-	],
-	"0x592685d5": [
-		"getWindowStart(address,address)"
-	],
-	"0x88102583": [
-		"safeCastSigned(uint256)"
-	],
-	"0x3dd297da": [
-		"safeMultiply(uint256,uint256)"
-	],
-	"0x09861b81": [
-		"flooredSub(uint256,uint256)"
-	],
-	"0x362af076": [
-		"createRequest(address[3],address,uint256[11],uint256,bytes)"
-	],
-	"0x9a89ad65": [
-		"within6Confirms(int256,int256)"
-	],
-	"0x05a5b8c6": [
-		"verifyTx(bytes,int256,int256[],int256,bytes,int256,int256[],int256)"
-	],
-	"0xfad9bf9e": [
-		"storeBlockWithFeeAndRecipient(bytes,int256,int256,bytes,int256,int256)"
-	],
-	"0x3af75ee1": [
-		"storeBlockWithFee(bytes,int256,bytes,int256)"
-	],
-	"0x6e173a7f": [
-		"storeBlockHeader(bytes,bytes)"
-	],
-	"0xfae8f9a2": [
-		"setInitialParent(int256,int256,int256,int256,int256,int256)"
-	],
-	"0xecb0256b": [
-		"relayTx(bytes,int256,int256[],int256,int256,bytes,int256,int256[],int256,int256)"
-	],
-	"0x3c2e7d54": [
-		"priv_inMainChain__(int256,int256)"
-	],
-	"0x11400d8e": [
-		"priv_fastGetBlockHash__(int256,int256)"
-	],
-	"0xace51abc": [
-		"helperVerifyHash__(uint256,int256,int256[],int256,uint256,int256,int256[],int256)"
-	],
-	"0x16e27349": [
-		"getFeeRecipient(int256,int256)"
-	],
-	"0xc018d0e6": [
-		"getFeeAmount(int256,int256)"
-	],
-	"0xfa14df6b": [
-		"getChangeRecipientFee()"
-	],
-	"0x2c181929": [
-		"getChainWork()"
-	],
-	"0x9a15f4f3": [
-		"getBlockHeader(int256,int256)"
-	],
-	"0x7ca823d5": [
-		"getAverageChainWork()"
-	],
-	"0x157f8f51": [
-		"feePaid(int256,int256,int256,int256)"
-	],
-	"0x752d349c": [
-		"depthCheck(int256,int256)"
-	],
-	"0xca0c1e62": [
-		"computeMerkle(int256,int256,int256[],int256,int256,int256[])"
-	],
-	"0x129484b6": [
-		"changeFeeRecipient(int256,int256,int256,int256,int256,int256)"
-	],
-	"0xf9909915": [
-		"bulkStoreHeader(bytes,int256,bytes,int256)"
-	],
-	"0x606deecd": [
-		"requestData()"
-	],
-	"0xf6bd5893": [
-		"getGas(uint256)"
-	],
-	"0xbd35d570": [
-		"GAS_TO_COMPLETE_EXECUTION()"
-	],
-	"0xa126c5df": [
-		"GAS_TO_AUTHORIZE_EXECUTION()"
-	],
-	"0x8f420866": [
-		"DEFAULT_SEND_GAS()"
-	],
-	"0xf42aa287": [
-		"getBlobStore(bytes12)"
-	],
-	"0x00a676f9": [
-		"getExists(bytes32)"
-	],
-	"0xf1fe42b8": [
-		"TransactionRequest(address[3],address,uint256[11],uint256,bytes)"
-	],
-	"0xcd9a3c98": [
-		"any(bool[7])"
-	],
-	"0x610d5de8": [
-		"validateEndowment(uint256,uint256,uint256,uint256,uint256)"
-	],
-	"0xd7504385": [
-		"validateToAddress(address)"
-	],
-	"0xf4c5ab7c": [
-		"validateCallGas(uint256,uint256)"
-	],
-	"0xb5f5962a": [
-		"CALL_GAS_CEILING(uint256)"
-	],
-	"0x3121369d": [
-		"validateRequiredStackDepth(uint256)"
-	],
-	"0x17a601b5": [
-		"MAX_STACK_DEPTH_REQUIREMENT()"
-	],
-	"0xf00e8651": [
-		"createRequest(address[2],address,uint256[11],uint256,bytes)"
-	],
-	"0xc45b415e": [
-		"createRequest(address[4],address,uint256[11],uint256,bytes)"
-	],
-	"0xb3aaa277": [
-		"validate(address[4],address,uint256[11],uint256,bytes,uint256)"
-	],
-	"0x2e898ddc": [
-		"validateTemporalUnit(uint256)"
-	],
-	"0x1a26ed1c": [
-		"validateReservedWindowSize(uint256,uint256)"
-	],
-	"0xeacc5b3b": [
-		"safeSend(address,uint256,uint256)"
-	],
-	"0x07ad9ecb": [
-		"safeSend(address,uint256)"
-	],
-	"0x7fee4ecb": [
-		"GAS_PER_DEPTH()"
-	],
-	"0xc262df45": [
-		"isKnownRequest(address,address)"
-	],
-	"0x964c836c": [
-		"receiveExecutionNotification()"
-	],
-	"0x1d82e9c7": [
-		"EXTRA_GAS()"
-	],
-	"0xf0da84f8": [
-		"getTransferable(bytes32)"
-	],
-	"0x331a72d1": [
-		"getRetractable(bytes32)"
-	],
-	"0x0b6fcdb0": [
-		"getEnforceRevisions(bytes32)"
-	],
-	"0x49437210": [
-		"getUpdatable(bytes32)"
-	],
-	"0xb7dd1d17": [
-		"getAllRevisionBlockNumbers(bytes32)"
-	],
-	"0xa95d017d": [
-		"getRevisionBlockNumber(bytes32,uint256)"
-	],
-	"0x64228857": [
-		"getRevisionCount(bytes32)"
-	],
-	"0xdeb931a2": [
-		"getOwner(bytes32)"
-	],
-	"0x7a02dc06": [
-		"getInfo(bytes32)"
-	],
-	"0x9070b18d": [
-		"_getAllRevisionBlockNumbers(bytes32)"
-	],
-	"0x737c8ea1": [
-		"_getRevisionBlockNumber(bytes32,uint256)"
-	],
-	"0x4788cabf": [
-		"getContractId()"
-	],
-	"0xb7d454a4": [
-		"setNotTransferable(bytes32)"
-	],
-	"0x0d244d68": [
-		"setNotRetractable(bytes32)"
-	],
-	"0xfe8b6642": [
-		"setEnforceRevisions(bytes32)"
-	],
-	"0x89ced196": [
-		"setNotUpdatable(bytes32)"
-	],
-	"0xd93e7573": [
-		"disown(bytes32)"
-	],
-	"0x79ce9fac": [
-		"transfer(bytes32,address)"
-	],
-	"0xaaac50bd": [
-		"transferDisable(bytes32)"
-	],
-	"0x0eb8ed07": [
-		"transferEnable(bytes32)"
-	],
-	"0x117b4705": [
-		"retract(bytes32)"
-	],
-	"0x2bf1f9da": [
-		"restart(bytes32,bytes)"
-	],
-	"0x9b619d3b": [
-		"_deleteAllPackedRevisionBlockNumbers(bytes32)"
-	],
-	"0x37664643": [
-		"retractLatestRevision(bytes32)"
-	],
-	"0xf0cb556c": [
-		"updateLatestRevision(bytes32,bytes)"
-	],
-	"0xf3e84cf3": [
-		"createNewRevision(bytes32,bytes)"
-	],
-	"0xf6469342": [
-		"_setPackedBlockNumber(bytes32,uint256)"
-	],
-	"0xeaa37394": [
-		"create(bytes,bytes32,bool,bool,bool,bool,bool)"
-	],
-	"0x938b5f32": [
-		"origin()"
-	],
-	"0x625cc465": [
-		"baseDonation()"
-	],
-	"0xc6502da8": [
-		"basePayment()"
-	],
-	"0xa06db7dc": [
-		"gracePeriod()"
-	],
-	"0x318a3fee": [
-		"relayTx(bytes,int256,int256[],int256,int256)"
-	],
-	"0x9f2ce678": [
-		"vote(bytes32,bool)"
-	],
-	"0xc976bbbb": [
-		"_compare(int256,bytes2,int256)"
-	],
-	"0xcdda62ad": [
-		"FutureBlockCall(address,uint256,uint8,address,bytes4,bytes,uint256,uint256,uint16,uint256,uint256)"
-	],
-	"0x2812f8b8": [
-		"FutureCall(address,uint256,uint16,address,bytes4,bytes,uint256,uint256,uint256)"
-	],
-	"0x528eedcb": [
-		"sendSafe(address,address,uint256)"
-	],
-	"0x0ce46c43": [
-		"scheduleCall(address,bytes4,bytes,uint16,uint8,uint256[5])"
-	],
-	"0x938c4307": [
-		"scheduleCall(bytes4,bytes,uint16,uint8,uint256,uint256,uint256,uint256,uint256)"
-	],
-	"0x4c471cde": [
-		"scheduleCall(address,bytes4,bytes,uint256,uint256,uint8,uint256)"
-	],
-	"0x7b55c8b5": [
-		"scheduleCall(address,bytes4,bytes,uint8,uint256[4])"
-	],
-	"0xb549793d": [
-		"scheduleCall(bytes4,bytes,uint256,uint256,uint8,uint256)"
-	],
-	"0x03d22885": [
-		"scheduleCall(address,uint256,bytes4,uint256,uint256,uint8,uint256)"
-	],
-	"0xe29fb547": [
-		"scheduleCall(bytes4,uint256,uint256,uint8,uint256)"
-	],
-	"0xee77fe86": [
-		"scheduleCall(address,bytes4,bytes,uint256,uint256,uint8)"
-	],
-	"0x64ee49fe": [
-		"scheduleCall(address,uint256,bytes4,uint256,uint256,uint8)"
-	],
-	"0x3a9e7433": [
-		"scheduleCall(bytes4,uint256,uint256,uint8)"
-	],
-	"0x9772c982": [
-		"scheduleCall(address,bytes4,bytes,uint256,uint256)"
-	],
-	"0x5a9f2def": [
-		"scheduleCall(bytes4,bytes,uint256,uint256)"
-	],
-	"0x8c0e156d": [
-		"scheduleCall(bytes4,uint256,uint256)"
-	],
-	"0x346cabbc": [
-		"scheduleCall(address,bytes4,uint256,bytes,uint256)"
-	],
-	"0x48f05187": [
-		"scheduleCall(address,bytes4,bytes,uint256)"
-	],
-	"0x3d9ce89b": [
-		"scheduleCall(bytes4,bytes,uint256)"
-	],
-	"0xc43d0575": [
-		"scheduleCall(bytes4,uint256)"
-	],
-	"0x795b9a6f": [
-		"scheduleCall(address,bytes4,uint256,bytes)"
-	],
-	"0xa1c0539d": [
-		"scheduleCall(address,bytes4,bytes)"
-	],
-	"0x3c2c21a0": [
-		"scheduleCall(address,uint256,bytes4)"
-	],
-	"0x373a1bc3": [
-		"scheduleCall(address,bytes4)"
-	],
-	"0x4db3da83": [
-		"scheduleCall(bytes4)"
-	],
-	"0x0e850239": [
-		"scheduleCall(bytes4,bytes)"
-	],
-	"0xf2da67db": [
-		"setMany(uint256,int256,uint256,bytes20,address,bytes)"
-	],
-	"0xc2b12a73": [
-		"setBytes32(bytes32)"
-	],
-	"0x73b55eaf": [
-		"registerData(address,int256,bytes32,address)"
-	],
-	"0x741e2345": [
-		"registerMany(address,uint256,int256,uint256,bytes20,address,bytes)"
-	],
-	"0x30fd300f": [
-		"registerBytes32(address,bytes32)"
-	],
-	"0x8b676ae8": [
-		"scheduleCall(address,bytes4,uint256,uint256,uint8,uint256,uint256)"
-	],
-	"0x68402460": [
-		"scheduleCall(address,bytes4,uint256,uint256,uint8,uint256)"
-	],
-	"0x049ae734": [
-		"scheduleCall(address,bytes4,uint256,uint256,uint8)"
-	],
-	"0x480b70bd": [
-		"scheduleCall(address,bytes4,uint256,uint256)"
-	],
-	"0x01991313": [
-		"scheduleCall(address,bytes4,uint256)"
-	],
-	"0xfcf0f55b": [
-		"eventOracles(bytes32,uint256)"
-	],
-	"0xc71e48d6": [
-		"setOutcome(bytes32,bytes32[])"
-	],
-	"0xc25e6908": [
-		"ultimateOutcomes(bytes32)"
-	],
-	"0xa0ec4e09": [
-		"getUltimateOutcomes(bytes32[])"
-	],
-	"0x98f3b81a": [
-		"getShares(address,bytes32[],int256[])"
-	],
-	"0x8e19899e": [
-		"withdraw(bytes32)"
-	],
-	"0x8aa6f1b1": [
-		"setUltimateOutcome(bytes32)"
-	],
-	"0x7b395487": [
-		"voteForUltimateOutcome(bytes32,uint16)"
-	],
-	"0x6b1e564a": [
-		"challengeWinningOutcome(bytes32,uint16)"
-	],
-	"0x659fb968": [
-		"getOracleOutcomes(bytes32[],address[])"
-	],
-	"0x4ad07b0e": [
-		"oracleOutcomes(bytes32,address)"
-	],
-	"0x488b3538": [
-		"shares(address,bytes32,int256)"
-	],
-	"0x3ced516c": [
-		"descriptionHashes(bytes32)"
-	],
-	"0xc91d7e9c": [
-		"getFee(bytes32[])"
-	],
-	"0xc1b06513": [
-		"registerEvent(bytes32[])"
-	],
-	"0x5d1a3b82": [
-		"getOutcome(bytes32)"
-	],
-	"0x51017702": [
-		"isOutcomeSet(bytes32)"
-	],
-	"0x13fc6ac2": [
-		"getEventData(bytes32)"
-	],
-	"0xeff6be2f": [
-		"changeBaseFee(uint256)"
-	],
-	"0xc51cf179": [
-		"calcBaseFeeForShares(uint256)"
-	],
-	"0xc10dd4c6": [
-		"getEvents(bytes32[],address)"
-	],
-	"0xb11e3b82": [
-		"createEvent(bytes32,bool,int256,int256,uint8,address,address,bytes32[])"
-	],
-	"0xa4a7cf5c": [
-		"redeemWinnings(bytes32)"
-	],
-	"0x9ba5b4e9": [
-		"getEventHashes(bytes32[])"
-	],
-	"0x8c172fa2": [
-		"getEvent(bytes32)"
-	],
-	"0x57bcccb6": [
-		"revokePermanentApproval(address)"
-	],
-	"0x481b659d": [
-		"permitPermanentApproval(address)"
-	],
-	"0x428d64bd": [
-		"getShares(address,bytes32[])"
-	],
-	"0x4025b293": [
-		"redeemAllOutcomes(bytes32,uint256)"
-	],
-	"0x3983d5c4": [
-		"calcBaseFee(uint256)"
-	],
-	"0x1f0c1e0c": [
-		"getEventTokenAddress(bytes32,uint256)"
-	],
-	"0x1d007f5f": [
-		"changeDAO(address)"
-	],
-	"0x1934d55a": [
-		"isPermanentlyApproved(address,address)"
-	],
-	"0x15e812ad": [
-		"getBaseFee()"
-	],
-	"0x07d5b826": [
-		"buyAllOutcomes(bytes32,uint256)"
-	],
-	"0xebb71194": [
-		"withdrawFees(bytes32)"
-	],
-	"0xdb833e3a": [
-		"sellShares(bytes32,uint8,uint256,uint256)"
-	],
-	"0xc3c95c7b": [
-		"getMarket(bytes32)"
-	],
-	"0xc1fd4339": [
-		"createMarket(bytes32,uint256,uint256,address)"
-	],
-	"0xbbd4f854": [
-		"buyShares(bytes32,uint8,uint256,uint256)"
-	],
-	"0xa0bde7e8": [
-		"getShareDistributionWithTimestamp(bytes32)"
-	],
-	"0x929e626e": [
-		"getShareDistribution(bytes32)"
-	],
-	"0x6da84ec0": [
-		"calcMarketFee(bytes32,uint256)"
-	],
-	"0x674cc1f5": [
-		"getMarketHashes(bytes32[])"
-	],
-	"0x5aa97eeb": [
-		"getMarkets(bytes32[],address)"
-	],
-	"0x16181bb7": [
-		"shortSellShares(bytes32,uint8,uint256,uint256)"
-	],
-	"0x031d973e": [
-		"closeMarket(bytes32)"
-	],
-	"0x8f9df278": [
-		"newEntry(int256,bool,uint256,int256,string,bytes32,address,uint256[])"
-	],
-	"0x5829d310": [
-		"entries(int256)"
-	],
-	"0x063c1a0e": [
-		"transfer(address recipient, uint32 amount)"
-	],
-	"0x371ab6ae": [
-		"0x1234ABCD"
-	],
-	"0x1ad7d2ca": [
-		"uint256 public totalSupply"
-	],
-	"0x11da47df": [
-		"0x12345678"
-	],
-	"0xfcc11241": [
-		"addOrder(uint256,uint256,uint256,uint256,uint256,uint8)"
-	],
-	"0xd3f297d6": [
-		"claimLiquidityReward()"
-	],
-	"0xc67d376d": [
-		"getClosedCandidates()"
-	],
-	"0xa9eed530": [
-		"reduceOrderQty(uint256,uint256)"
-	],
-	"0x942b90d3": [
-		"getRewardTable()"
-	],
-	"0x27cca148": [
-		"lastClaimedBlock()"
-	],
-	"0x09a69f57": [
-		"getRewardAmount()"
-	],
-	"0x09405164": [
-		"getOpenCandidates()"
-	],
-	"0x070a888f": [
-		"updateRewardDuration(uint256)"
-	],
-	"0x069d6d1c": [
-		"closeOrder(uint256)"
-	],
-	"0xfe992c98": [
-		"balanceOfAll(address)"
-	],
-	"0xf1e4a540": [
-		"unsetCoordinator()"
-	],
-	"0xe71264fa": [
-		"addNewTokens(uint256)"
-	],
-	"0xb6ed0632": [
-		"cancelOrder(uint256,uint256)"
-	],
-	"0xa2f16d80": [
-		"dexWithdrawCollectedFees()"
-	],
-	"0x98ea5fca": [
-		"depositEther()"
-	],
-	"0x9824425a": [
-		"takeOrder(uint256,uint256,uint256,uint256)"
-	],
-	"0x8ea98117": [
-		"setCoordinator(address)"
-	],
-	"0x512f1e64": [
-		"orderBookLength()"
-	],
-	"0x50baa622": [
-		"withdrawToken(uint256)"
-	],
-	"0x3bed33ce": [
-		"withdrawEther(uint256)"
-	],
-	"0x29ef56b1": [
-		"getAskOrderBookStats()"
-	],
-	"0x0e97cfdf": [
-		"placeOrder(uint256,uint256,uint256)"
-	],
-	"0x0e0f55d0": [
-		"RewardOrder(uint256,uint256)"
-	],
-	"0x08bf2d0d": [
-		"getOrderBook(uint256,uint256)"
-	],
-	"0xaee7b69a": [
-		"buyShares(bytes,uint,uint,uint)"
-	],
-	"0x6ee64ad9": [
-		"buyShares(bytes,uint8,uint,uint)"
-	],
-	"0x3b522330": [
-		"buyShares(bytes32,uint8,uint,uint)"
-	],
-	"0x4765c332": [
-		"[{\"inputs\": [{\"type\": \"bytes32\", \"name\": \"marketHash\"}], \"constant\": false, \"type\": \"function\", \"name\": \"closeMarket\", \"outputs\": [{\"type\": \"bool\", \"name\": \"\"}]}, {\"inputs\": [{\"type\": \"bytes32\", \"name\": \"marketHash\"}, {\"type\": \"uint8\", \"name\": \"outcomeIndex\"}, {\"type\": \"uint256\", \"name\": \"shareCount\"}, {\"type\": \"uint256\", \"name\": \"expectedEarnings\"}], \"constant\": false, \"type\": \"function\", \"name\": \"shortSellShares\", \"outputs\": [{\"type\": \"uint256\", \"name\": \"\"}]}, {\"inputs\": [{\"type\": \"bytes32[]\", \"name\": \"marketHashes\"}, {\"type\": \"address\", \"name\": \"investorAddress\"}], \"constant\": true, \"type\": \"function\", \"name\": \"getMarkets\", \"outputs\": [{\"type\": \"uint256[]\", \"name\": \"\"}]}, {\"inputs\": [{\"type\": \"bytes32[]\", \"name\": \"eventHashes\"}], \"constant\": true, \"type\": \"function\", \"name\": \"getMarketHashes\", \"outputs\": [{\"type\": \"uint256[]\", \"name\": \"\"}]}, {\"inputs\": [{\"type\": \"bytes32\", \"name\": \"marketHash\"}, {\"type\": \"uint256\", \"name\": \"tokenCount\"}], \"constant\": true, \"type\": \"function\", \"name\": \"calcMarketFee\", \"outputs\": [{\"type\": \"uint256\", \"name\": \"\"}]}, {\"inputs\": [{\"type\": \"bytes32\", \"name\": \"marketHash\"}], \"constant\": true, \"type\": \"function\", \"name\": \"getShareDistribution\", \"outputs\": [{\"type\": \"uint256[256]\", \"name\": \"\"}]}, {\"inputs\": [{\"type\": \"bytes32\", \"name\": \"marketHash\"}], \"constant\": true, \"type\": \"function\", \"name\": \"getShareDistributionWithTimestamp\", \"outputs\": [{\"type\": \"uint256[]\", \"name\": \"\"}]}, {\"inputs\": [{\"type\": \"bytes32\", \"name\": \"marketHash\"}, {\"type\": \"uint8\", \"name\": \"outcomeIndex\"}, {\"type\": \"uint256\", \"name\": \"shareCount\"}, {\"type\": \"uint256\", \"name\": \"maxSpending\"}], \"constant\": false, \"type\": \"function\", \"name\": \"buyShares\", \"outputs\": [{\"type\": \"uint256\", \"name\": \"\"}]}, {\"inputs\": [{\"type\": \"bytes32\", \"name\": \"eventHash\"}, {\"type\": \"uint256\", \"name\": \"fee\"}, {\"type\": \"uint256\", \"name\": \"initialFunding\"}, {\"type\": \"address\", \"name\": \"marketMakerAddress\"}], \"constant\": false, \"type\": \"function\", \"name\": \"createMarket\", \"outputs\": [{\"type\": \"bytes32\", \"name\": \"\"}]}, {\"inputs\": [{\"type\": \"bytes32\", \"name\": \"marketHash\"}], \"constant\": true, \"type\": \"function\", \"name\": \"getMarket\", \"outputs\": [{\"type\": \"bytes32\", \"name\": \"\"}, {\"type\": \"uint256\", \"name\": \"\"}, {\"type\": \"uint256\", \"name\": \"\"}, {\"type\": \"uint256\", \"name\": \"\"}, {\"type\": \"address\", \"name\": \"\"}, {\"type\": \"address\", \"name\": \"\"}, {\"type\": \"uint256\", \"name\": \"\"}]}, {\"inputs\": [{\"type\": \"bytes32\", \"name\": \"marketHash\"}, {\"type\": \"uint8\", \"name\": \"outcomeIndex\"}, {\"type\": \"uint256\", \"name\": \"shareCount\"}, {\"type\": \"uint256\", \"name\": \"expectedEarnings\"}], \"constant\": false, \"type\": \"function\", \"name\": \"sellShares\", \"outputs\": [{\"type\": \"uint256\", \"name\": \"\"}]}, {\"inputs\": [], \"constant\": true, \"type\": \"function\", \"name\": \"getMinFunding\", \"outputs\": [{\"type\": \"uint256\", \"name\": \"\"}]}, {\"inputs\": [{\"type\": \"bytes32\", \"name\": \"marketHash\"}], \"constant\": false, \"type\": \"function\", \"name\": \"withdrawFees\", \"outputs\": [{\"type\": \"uint256\", \"name\": \"\"}]}]"
-	],
-	"0x3c950bc3": [
-		"0xbbd4f854"
-	],
-	"0xffcf21a9": [
-		"eventOracles(bytes,uint256)"
-	],
-	"0x8204ecdd": [
-		"getFee(bytes)"
-	],
-	"0xc2038560": [
-		"setOutcome(bytes,bytes)"
-	],
-	"0xc0ae6a3a": [
-		"ultimateOutcomes(bytes)"
-	],
-	"0xc90d080a": [
-		"registerEvent(bytes)"
-	],
-	"0x45ee49b9": [
-		"getUltimateOutcomes(bytes)"
-	],
-	"0x1397fdbd": [
-		"getShares(address,bytes,int256[])"
-	],
-	"0x0968f264": [
-		"withdraw(bytes)"
-	],
-	"0x8f6f988c": [
-		"setUltimateOutcome(bytes)"
-	],
-	"0x41095b60": [
-		"voteForUltimateOutcome(bytes,uint16)"
-	],
-	"0x9ec32d45": [
-		"challengeWinningOutcome(bytes,uint16)"
-	],
-	"0xbbd8b602": [
-		"getOracleOutcomes(bytes,address[])"
-	],
-	"0xea4ba8eb": [
-		"getOutcome(bytes)"
-	],
-	"0x3d69b403": [
-		"isOutcomeSet(bytes)"
-	],
-	"0xdb5b4183": [
-		"oracleOutcomes(bytes,address)"
-	],
-	"0x5e58f141": [
-		"shares(address,bytes,int256)"
-	],
-	"0x632f0ba6": [
-		"descriptionHashes(bytes)"
-	],
-	"0x43703b0e": [
-		"getEventData(bytes)"
-	],
-	"0xb7cb8e87": [
-		"[{\"inputs\": [{\"type\": \"bytes32\", \"name\": \"marketHash\"}], \"constant\": false, \"type\": \"function\", \"name\": \"closeMarket\", \"outputs\": [{\"type\": \"bool\", \"name\": \"\"}]}, {\"inputs\": [{\"type\": \"bytes32\", \"name\": \"marketHash\"}, {\"type\": \"uint8\", \"name\": \"outcomeIndex\"}, {\"type\": \"uint256\", \"name\": \"shareCount\"}, {\"type\": \"uint256\", \"name\": \"expectedEarnings\"}], \"constant\": false, \"type\": \"function\", \"name\": \"shortSellShares\", \"outputs\": [{\"type\": \"uint256\", \"name\": \"\"}]}, {\"inputs\": [{\"type\": \"bytes32[]\", \"name\": \"marketHashes\"}, {\"type\": \"address\", \"name\": \"investorAddress\"}], \"constant\": true, \"type\": \"function\", \"name\": \"getMarkets\", \"outputs\": [{\"type\": \"uint256[]\", \"name\": \"\"}]}, {\"inputs\": [{\"type\": \"bytes32[]\", \"name\": \"eventHashes\"}], \"constant\": true, \"type\": \"function\", \"name\": \"getMarketHashes\", \"outputs\": [{\"type\": \"uint256[]\", \"name\": \"\"}]}, {\"inputs\": [{\"type\": \"bytes32\", \"name\": \"marketHash\"}, {\"type\": \"uint256\", \"name\": \"tokenCount\"}], \"constant\": true, \"type\": \"function\", \"name\": \"calcMarketFee\", \"outputs\": [{\"type\": \"uint256\", \"name\": \"\"}]}, {\"inputs\": [{\"type\": \"bytes32\", \"name\": \"marketHash\"}], \"constant\": true, \"type\": \"function\", \"name\": \"getShareDistribution\", \"outputs\": [{\"type\": \"uint256[256]\", \"name\": \"\"}]}, {\"inputs\": [{\"type\": \"bytes32\", \"name\": \"marketHash\"}], \"constant\": true, \"type\": \"function\", \"name\": \"getShareDistributionWithTimestamp\", \"outputs\": [{\"type\": \"uint256[]\", \"name\": \"\"}]}, {\"inputs\": [{\"type\": \"bytes32\", \"name\": \"marketHash\"}, {\"type\": \"uint8\", \"name\": \"outcomeIndex\"}, {\"type\": \"uint256\", \"name\": \"shareCount\"}, {\"type\": \"uint256\", \"name\": \"maxSpending\"}], \"constant\": false, \"type\": \"function\", \"name\": \"buyShares\", \"outputs\": [{\"type\": \"uint256\", \"name\": \"\"}]}, {\"inputs\": [{\"type\": \"bytes32\", \"name\": \"eventHash\"}, {\"type\": \"uint256\", \"name\": \"fee\"}, {\"type\": \"uint256\", \"name\": \"initialFunding\"}, {\"type\": \"address\", \"name\": \"marketMakerAddress\"}], \"constant\": false, \"type\": \"function\", \"name\": \"createMarket\", \"outputs\": [{\"type\": \"bytes32\", \"name\": \"\"}]}, {\"inputs\": [{\"type\": \"bytes32\", \"name\": \"marketHash\"}], \"constant\": true, \"type\": \"function\", \"name\": \"getMarket\", \"outputs\": [{\"type\": \"bytes32\", \"name\": \"eventHash\"}, {\"type\": \"uint256\", \"name\": \"fee\"}, {\"type\": \"uint256\", \"name\": \"collectedFees\"}, {\"type\": \"uint256\", \"name\": \"initialFunding\"}, {\"type\": \"address\", \"name\": \"investorAddress\"}, {\"type\": \"address\", \"name\": \"marketMaker\"}, {\"type\": \"uint256\", \"name\": \"createdAtBlock\"}]}, {\"inputs\": [{\"type\": \"bytes32\", \"name\": \"marketHash\"}, {\"type\": \"uint8\", \"name\": \"outcomeIndex\"}, {\"type\": \"uint256\", \"name\": \"shareCount\"}, {\"type\": \"uint256\", \"name\": \"expectedEarnings\"}], \"constant\": false, \"type\": \"function\", \"name\": \"sellShares\", \"outputs\": [{\"type\": \"uint256\", \"name\": \"\"}]}, {\"inputs\": [], \"constant\": true, \"type\": \"function\", \"name\": \"getMinFunding\", \"outputs\": [{\"type\": \"uint256\", \"name\": \"\"}]}, {\"inputs\": [{\"type\": \"bytes32\", \"name\": \"marketHash\"}], \"constant\": false, \"type\": \"function\", \"name\": \"withdrawFees\", \"outputs\": [{\"type\": \"uint256\", \"name\": \"\"}]}]"
-	],
-	"0xfb38cedf": [
-		"[{\"inputs\": [{\"type\": \"bytes32\", \"name\": \"eventHash\"}, {\"type\": \"uint256\", \"name\": \"tokenCount\"}], \"constant\": false, \"type\": \"function\", \"name\": \"buyAllOutcomes\", \"outputs\": [{\"type\": \"bool\", \"name\": \"\"}]}, {\"inputs\": [], \"constant\": true, \"type\": \"function\", \"name\": \"getBaseFee\", \"outputs\": [{\"type\": \"uint256\", \"name\": \"\"}]}, {\"inputs\": [{\"type\": \"address\", \"name\": \"owner\"}, {\"type\": \"address\", \"name\": \"spender\"}], \"constant\": true, \"type\": \"function\", \"name\": \"isPermanentlyApproved\", \"outputs\": [{\"type\": \"bool\", \"name\": \"\"}]}, {\"inputs\": [{\"type\": \"address\", \"name\": \"_daoAddress\"}], \"constant\": false, \"type\": \"function\", \"name\": \"changeDAO\", \"outputs\": [{\"type\": \"bool\", \"name\": \"\"}]}, {\"inputs\": [{\"type\": \"bytes32\", \"name\": \"eventHash\"}, {\"type\": \"uint256\", \"name\": \"outcomeIndex\"}], \"constant\": true, \"type\": \"function\", \"name\": \"getEventTokenAddress\", \"outputs\": [{\"type\": \"address\", \"name\": \"\"}]}, {\"inputs\": [{\"type\": \"uint256\", \"name\": \"tokenCount\"}], \"constant\": true, \"type\": \"function\", \"name\": \"calcBaseFee\", \"outputs\": [{\"type\": \"uint256\", \"name\": \"\"}]}, {\"inputs\": [{\"type\": \"bytes32\", \"name\": \"eventHash\"}, {\"type\": \"uint256\", \"name\": \"shareCount\"}], \"constant\": false, \"type\": \"function\", \"name\": \"redeemAllOutcomes\", \"outputs\": [{\"type\": \"bool\", \"name\": \"\"}]}, {\"inputs\": [{\"type\": \"address\", \"name\": \"owner\"}, {\"type\": \"bytes32[]\", \"name\": \"_eventHashes\"}], \"constant\": true, \"type\": \"function\", \"name\": \"getShares\", \"outputs\": [{\"type\": \"uint256[]\", \"name\": \"\"}]}, {\"inputs\": [{\"type\": \"address\", \"name\": \"spender\"}], \"constant\": false, \"type\": \"function\", \"name\": \"permitPermanentApproval\", \"outputs\": [{\"type\": \"bool\", \"name\": \"\"}]}, {\"inputs\": [{\"type\": \"address\", \"name\": \"spender\"}], \"constant\": false, \"type\": \"function\", \"name\": \"revokePermanentApproval\", \"outputs\": [{\"type\": \"bool\", \"name\": \"\"}]}, {\"inputs\": [{\"type\": \"bytes32\", \"name\": \"eventHash\"}], \"constant\": true, \"type\": \"function\", \"name\": \"getEvent\", \"outputs\": [{\"type\": \"bytes32\", \"name\": \"descriptionHash\"}, {\"type\": \"address\", \"name\": \"creatorAddress\"}, {\"type\": \"bool\", \"name\": \"isRanged\"}, {\"type\": \"int256\", \"name\": \"lowerBound\"}, {\"type\": \"int256\", \"name\": \"upperBound\"}, {\"type\": \"uint256\", \"name\": \"outcomeCount\"}, {\"type\": \"address\", \"name\": \"tokenAddress\"}, {\"type\": \"address\", \"name\": \"oracleAddress\"}, {\"type\": \"bytes32\", \"name\": \"oracleEventIdentifier\"}, {\"type\": \"bool\", \"name\": \"isWinningOutcomeSet\"}, {\"type\": \"int256\", \"name\": \"winningOutcome\"}]}, {\"inputs\": [{\"type\": \"bytes32[]\", \"name\": \"descriptionHashes\"}], \"constant\": true, \"type\": \"function\", \"name\": \"getEventHashes\", \"outputs\": [{\"type\": \"uint256[]\", \"name\": \"\"}]}, {\"inputs\": [{\"type\": \"bytes32\", \"name\": \"eventHash\"}], \"constant\": false, \"type\": \"function\", \"name\": \"redeemWinnings\", \"outputs\": [{\"type\": \"uint256\", \"name\": \"\"}]}, {\"inputs\": [{\"type\": \"bytes32\", \"name\": \"descriptionHash\"}, {\"type\": \"bool\", \"name\": \"isRanged\"}, {\"type\": \"int256\", \"name\": \"lowerBound\"}, {\"type\": \"int256\", \"name\": \"upperBound\"}, {\"type\": \"uint8\", \"name\": \"outcomeCount\"}, {\"type\": \"address\", \"name\": \"tokenAddress\"}, {\"type\": \"address\", \"name\": \"oracleAddress\"}, {\"type\": \"bytes32[]\", \"name\": \"data\"}], \"constant\": false, \"type\": \"function\", \"name\": \"createEvent\", \"outputs\": [{\"type\": \"bytes32\", \"name\": \"\"}]}, {\"inputs\": [{\"type\": \"uint256\", \"name\": \"shareCount\"}], \"constant\": true, \"type\": \"function\", \"name\": \"calcBaseFeeForShares\", \"outputs\": [{\"type\": \"uint256\", \"name\": \"\"}]}, {\"inputs\": [{\"type\": \"bytes32[]\", \"name\": \"_eventHashes\"}, {\"type\": \"address\", \"name\": \"oracleAddress\"}, {\"type\": \"address\", \"name\": \"tokenAddress\"}, {\"type\": \"address\", \"name\": \"creatorAddress\"}], \"constant\": true, \"type\": \"function\", \"name\": \"getEvents\", \"outputs\": [{\"type\": \"uint256[]\", \"name\": \"\"}]}, {\"inputs\": [{\"type\": \"uint256\", \"name\": \"_baseFee\"}], \"constant\": false, \"type\": \"function\", \"name\": \"changeBaseFee\", \"outputs\": [{\"type\": \"bool\", \"name\": \"\"}]}]"
-	],
-	"0xeca9d1e9": [
-		"[{\"inputs\": [], \"constant\": true, \"type\": \"function\", \"name\": \"name\", \"outputs\": [{\"type\": \"string\", \"name\": \"\"}]}, {\"inputs\": [{\"type\": \"address\", \"name\": \"_spender\"}, {\"type\": \"uint256\", \"name\": \"_value\"}], \"constant\": false, \"type\": \"function\", \"name\": \"approve\", \"outputs\": [{\"type\": \"bool\", \"name\": \"success\"}]}, {\"inputs\": [], \"constant\": true, \"type\": \"function\", \"name\": \"totalSupply\", \"outputs\": [{\"type\": \"uint256\", \"name\": \"\"}]}, {\"inputs\": [{\"type\": \"address\", \"name\": \"_from\"}, {\"type\": \"address\", \"name\": \"_to\"}, {\"type\": \"uint256\", \"name\": \"_value\"}], \"constant\": false, \"type\": \"function\", \"name\": \"transferFrom\", \"outputs\": [{\"type\": \"bool\", \"name\": \"success\"}]}, {\"inputs\": [], \"constant\": true, \"type\": \"function\", \"name\": \"decimals\", \"outputs\": [{\"type\": \"uint8\", \"name\": \"\"}]}, {\"inputs\": [{\"type\": \"uint256\", \"name\": \"count\"}], \"constant\": false, \"type\": \"function\", \"name\": \"sellTokens\", \"outputs\": [{\"type\": \"bool\", \"name\": \"\"}]}, {\"inputs\": [{\"type\": \"address\", \"name\": \"_owner\"}], \"constant\": true, \"type\": \"function\", \"name\": \"balanceOf\", \"outputs\": [{\"type\": \"uint256\", \"name\": \"balance\"}]}, {\"inputs\": [], \"constant\": true, \"type\": \"function\", \"name\": \"symbol\", \"outputs\": [{\"type\": \"string\", \"name\": \"\"}]}, {\"inputs\": [{\"type\": \"address\", \"name\": \"_to\"}, {\"type\": \"uint256\", \"name\": \"_value\"}], \"constant\": false, \"type\": \"function\", \"name\": \"transfer\", \"outputs\": [{\"type\": \"bool\", \"name\": \"success\"}]}, {\"inputs\": [], \"constant\": false, \"type\": \"function\", \"name\": \"buyTokens\", \"outputs\": [{\"type\": \"bool\", \"name\": \"\"}]}, {\"inputs\": [{\"type\": \"address\", \"name\": \"_owner\"}, {\"type\": \"address\", \"name\": \"_spender\"}], \"constant\": true, \"type\": \"function\", \"name\": \"allowance\", \"outputs\": [{\"type\": \"uint256\", \"name\": \"remaining\"}]}, {\"inputs\": [{\"indexed\": true, \"type\": \"address\", \"name\": \"from\"}, {\"indexed\": true, \"type\": \"address\", \"name\": \"to\"}, {\"indexed\": false, \"type\": \"uint256\", \"name\": \"value\"}], \"type\": \"event\", \"name\": \"Transfer\", \"anonymous\": false}, {\"inputs\": [{\"indexed\": true, \"type\": \"address\", \"name\": \"owner\"}, {\"indexed\": true, \"type\": \"address\", \"name\": \"spender\"}, {\"indexed\": false, \"type\": \"uint256\", \"name\": \"value\"}], \"type\": \"event\", \"name\": \"Approval\", \"anonymous\": false}]"
-	],
-	"0xdcb7844a": [
-		"[{\"inputs\": [], \"constant\": true, \"type\": \"function\", \"name\": \"name\", \"outputs\": [{\"type\": \"string\", \"name\": \"\"}]}, {\"inputs\": [{\"type\": \"address\", \"name\": \"spender\"}, {\"type\": \"uint256\", \"name\": \"value\"}], \"constant\": false, \"type\": \"function\", \"name\": \"approve\", \"outputs\": [{\"type\": \"bool\", \"name\": \"success\"}]}, {\"inputs\": [], \"constant\": true, \"type\": \"function\", \"name\": \"totalSupply\", \"outputs\": [{\"type\": \"uint256\", \"name\": \"supply\"}]}, {\"inputs\": [{\"type\": \"address\", \"name\": \"from\"}, {\"type\": \"address\", \"name\": \"to\"}, {\"type\": \"uint256\", \"name\": \"value\"}], \"constant\": false, \"type\": \"function\", \"name\": \"transferFrom\", \"outputs\": [{\"type\": \"bool\", \"name\": \"success\"}]}, {\"inputs\": [], \"constant\": true, \"type\": \"function\", \"name\": \"decimals\", \"outputs\": [{\"type\": \"uint8\", \"name\": \"\"}]}, {\"inputs\": [{\"type\": \"address\", \"name\": \"owner\"}], \"constant\": true, \"type\": \"function\", \"name\": \"balanceOf\", \"outputs\": [{\"type\": \"uint256\", \"name\": \"balance\"}]}, {\"inputs\": [], \"constant\": true, \"type\": \"function\", \"name\": \"symbol\", \"outputs\": [{\"type\": \"string\", \"name\": \"\"}]}, {\"inputs\": [{\"type\": \"address\", \"name\": \"to\"}, {\"type\": \"uint256\", \"name\": \"value\"}], \"constant\": false, \"type\": \"function\", \"name\": \"transfer\", \"outputs\": [{\"type\": \"bool\", \"name\": \"success\"}]}, {\"inputs\": [{\"type\": \"address\", \"name\": \"owner\"}, {\"type\": \"address\", \"name\": \"spender\"}], \"constant\": true, \"type\": \"function\", \"name\": \"allowance\", \"outputs\": [{\"type\": \"uint256\", \"name\": \"remaining\"}]}, {\"inputs\": [{\"indexed\": true, \"type\": \"address\", \"name\": \"from\"}, {\"indexed\": true, \"type\": \"address\", \"name\": \"to\"}, {\"indexed\": false, \"type\": \"uint256\", \"name\": \"value\"}], \"type\": \"event\", \"name\": \"Transfer\", \"anonymous\": false}, {\"inputs\": [{\"indexed\": true, \"type\": \"address\", \"name\": \"owner\"}, {\"indexed\": true, \"type\": \"address\", \"name\": \"spender\"}, {\"indexed\": false, \"type\": \"uint256\", \"name\": \"value\"}], \"type\": \"event\", \"name\": \"Approval\", \"anonymous\": false}]"
-	],
-	"0xcd34ad64": [
-		"[{\"inputs\": [{\"type\": \"bytes32\", \"name\": \"eventIdentifier\"}], \"constant\": true, \"type\": \"function\", \"name\": \"getEventData\", \"outputs\": [{\"type\": \"bytes32[]\", \"name\": \"data\"}]}, {\"inputs\": [{\"type\": \"bytes32\", \"name\": \"eventIdentifier\"}], \"constant\": true, \"type\": \"function\", \"name\": \"isOutcomeSet\", \"outputs\": [{\"type\": \"bool\", \"name\": \"isSet\"}]}, {\"inputs\": [{\"type\": \"bytes32\", \"name\": \"eventIdentifier\"}], \"constant\": true, \"type\": \"function\", \"name\": \"getOutcome\", \"outputs\": [{\"type\": \"int256\", \"name\": \"outcome\"}]}, {\"inputs\": [{\"type\": \"bytes32[]\", \"name\": \"data\"}], \"constant\": false, \"type\": \"function\", \"name\": \"registerEvent\", \"outputs\": [{\"type\": \"bytes32\", \"name\": \"eventIdentifier\"}]}, {\"inputs\": [{\"type\": \"bytes32[]\", \"name\": \"data\"}], \"constant\": true, \"type\": \"function\", \"name\": \"getFee\", \"outputs\": [{\"type\": \"uint256\", \"name\": \"fee\"}, {\"type\": \"address\", \"name\": \"token\"}]}]"
-	],
-	"0x9431f5f0": [
-		"withdrawFees(bytes)"
-	],
-	"0xdf6c13c3": [
-		"getMinFunding()"
-	],
-	"0x4401ff5c": [
-		"sellShares(bytes,uint8,uint256,uint256)"
-	],
-	"0x55ba343f": [
-		"getMarket(bytes)"
-	],
-	"0x86723215": [
-		"createMarket(bytes,uint256,uint256,address)"
-	],
-	"0xef04fdb7": [
-		"buyShares(bytes,uint8,uint256,uint256)"
-	],
-	"0xd0315658": [
-		"getShareDistributionWithTimestamp(bytes)"
-	],
-	"0xf7a0fa0a": [
-		"getShareDistribution(bytes)"
-	],
-	"0x9948e493": [
-		"calcMarketFee(bytes,uint256)"
-	],
-	"0x1c879c47": [
-		"getMarketHashes(bytes)"
-	],
-	"0x45c41478": [
-		"getMarkets(bytes,address)"
-	],
-	"0x4b031d0f": [
-		"shortSellShares(bytes,uint8,uint256,uint256)"
-	],
-	"0x46a1d95f": [
-		"closeMarket(bytes)"
-	],
-	"0x532e7e6a": [
-		"calcEarningsSelling(bytes,uint256,uint256[],uint8,uint256)"
-	],
-	"0x5323c6cf": [
-		"calcCostsBuying(bytes,uint256,uint256[],uint8,uint256)"
-	],
-	"0x92d282c1": [
-		"Send()"
-	],
-	"0xb46300ec": [
-		"send()"
-	],
-	"0x30ccebb5": [
-		"getStatus(address)"
-	],
-	"0x2c215998": [
-		"updateStatus(string)"
-	],
-	"0x9f5f7c7f": [
-		"tokenSplit(address,address,address,uint256)"
-	],
-	"0xc42cd8cf": [
-		"etherSplit(address,address)"
-	],
-	"0x1df47aad": [
-		"ReplayProtection()"
-	],
-	"0x2ac9bf09": [
-		"bid(uint256,uint256,uint256)"
-	],
-	"0x379607f5": [
-		"claim(uint256)"
-	],
-	"0x598647f8": [
-		"bid(uint256,uint256)"
-	],
-	"0xd6febde8": [
-		"buy(uint256,uint256)"
-	],
-	"0xd05c78da": [
-		"safeMul(uint256,uint256)"
-	],
-	"0xc41a360a": [
-		"getOwner(uint256)"
-	],
-	"0x82afd23b": [
-		"isActive(uint256)"
-	],
-	"0xc3b8bfe5": [
-		"transferIfNoHF(address)"
-	],
-	"0x8cdfb1e6": [
-		"transferIfHF(address)"
-	],
-	"0xce8b7151": [
-		"isHF()"
-	],
-	"0x4162169f": [
-		"dao()"
-	],
-	"0x452d44dc": [
-		"checkBothNotNull()"
-	],
-	"0x805210b7": [
-		"AmIPlayer2()"
-	],
-	"0x79b0797c": [
-		"AmIPlayer1()"
-	],
-	"0x4c738909": [
-		"getMyBalance()"
-	],
-	"0x718e6302": [
-		"play(string)"
-	],
-	"0x8e7ea5b2": [
-		"getWinner()"
-	],
-	"0x92b4bb50": [
-		"rps()"
-	],
-	"0x96ed10a4": [
-		"issuePOIs()"
-	],
-	"0xfc89aff6": [
-		"submitVerifiedUsers(address[])"
-	],
-	"0x34e8980f": [
-		"bootUpHangouts()"
-	],
-	"0x4e23a144": [
-		"fundUser(address,uint256)"
-	],
-	"0x9f8a13d7": [
-		"isActive(address)"
-	],
-	"0xc3d345c4": [
-		"getHangoutAddress()"
-	],
-	"0x2090cf8b": [
-		"consultBalance(address)"
-	],
-	"0xdcf73856": [
-		"generateGroups()"
-	],
-	"0x47274dbe": [
-		"disableUser(address,address)"
-	],
-	"0xb37217a4": [
-		"getRandomNumber(uint256)"
-	],
-	"0xb3c25835": [
-		"addUser(address,string,string,uint256)"
-	],
-	"0x65b1fdf4": [
-		"scheduleIssuePOIs()"
-	],
-	"0x7143059f": [
-		"getParticipant(address)"
-	],
-	"0xbd9335c0": [
-		"scheduleHangouts()"
-	],
-	"0x48519189": [
-		"MonedaAlcala(string,string)"
-	],
-	"0x35ee2783": [
-		"Alarm()"
-	],
-	"0xeece1e1f": [
-		"scheduleShuffling()"
-	],
-	"0xe68d3ae3": [
-		"escrow(uint256,string,address,uint256)"
-	],
-	"0x9c43d950": [
-		"registration(uint256,uint256,uint256)"
-	],
-	"0x97297467": [
-		"checkAndVerify(bytes)"
-	],
-	"0x6cf761d4": [
-		"getMinConfirmationsByAddr(address)"
-	],
-	"0x63052d82": [
-		"getOwnersIndex(address)"
-	],
-	"0x67546967": [
-		"EthBtcEscrow()"
-	],
-	"0xa0e67e2b": [
-		"getOwners()"
-	],
-	"0xa05e822a": [
-		"howManyOwners()"
-	],
-	"0x82ab890a": [
-		"update(uint256)"
-	],
-	"0x0965bf7d": [
-		"processProposals()"
-	],
-	"0xdb0e127a": [
-		"openDoor()"
-	],
-	"0x22ebb3ac": [
-		"DieselPricePeg()"
-	],
-	"0x3106fea0": [
-		"voteOnProposal(uint256,bool,uint256)"
-	],
-	"0xe2233ada": [
-		"smartDoor(address[])"
-	],
-	"0x9a863892": [
-		"NewProposal(uint256)"
-	],
-	"0x1d834a1b": [
-		"insert(uint256,uint256)"
-	],
-	"0xf29617da": [
-		"registrationDeposit(address)"
-	],
-	"0x2facc4e8": [
-		"depositGovernance(uint256,address)"
-	],
-	"0x468f02d2": [
-		"getUnderlyingPrice()"
-	],
-	"0x8a9ffb90": [
-		"transfer(string,string,bool)"
-	],
-	"0x60e519c0": [
-		"computeMarginAmount()"
-	],
-	"0x504ac982": [
-		"transfer(string,string)"
-	],
-	"0x883ba26b": [
-		"getIsSettled()"
-	],
-	"0xcb2b9031": [
-		"addressToBytes(address,address)"
-	],
-	"0xf27197ab": [
-		"getIsAvailable()"
-	],
-	"0xb595181f": [
-		"ShapeshiftBot()"
-	],
-	"0x48a0d754": [
-		"available()"
-	],
-	"0xd810f298": [
-		"computeSettlementAmount()"
-	],
-	"0xa6f2ae3a": [
-		"buy()"
-	],
-	"0xe816a515": [
-		"takeFlight()"
-	],
-	"0xc028df06": [
-		"offer()"
-	],
-	"0x739f888c": [
-		"setNewEstimate(int256,int256)"
-	],
-	"0x418cf199": [
-		"setEstimateCost(uint256,uint256)"
-	],
-	"0x677913e9": [
-		"setAmount(int32)"
-	],
-	"0x4a00a522": [
-		"homebase(int256,int256)"
-	],
-	"0x54ae8492": [
-		"CustodialForward()"
-	],
-	"0xd44aadf7": [
-		"initROS()"
-	],
-	"0x306df22d": [
-		"GPSDestination(int256,int256,uint256)"
-	],
-	"0xc36af460": [
-		"getLatest()"
-	],
-	"0xafc4a982": [
-		"PathCost(uint16,uint32)"
-	],
-	"0x3f9b250a": [
-		"getDocument(uint256)"
-	],
-	"0xf6458c6a": [
-		"toZ1(uint256[3],uint256)"
-	],
-	"0xeccb15bc": [
-		"SatPosition(int256,int256)"
-	],
-	"0xe4547f98": [
-		"documentExists(bytes)"
-	],
-	"0x783ce458": [
-		"expmod(uint256,uint256,uint256)"
-	],
-	"0x2f6ae467": [
-		"transferDocument(bytes,address)"
-	],
-	"0x0b80f8d3": [
-		"invmod(uint256,uint256)"
-	],
-	"0x3448c7d6": [
-		"createHistory(bytes,address,address)"
-	],
-	"0x3f77b560": [
-		"newDocument(bytes)"
-	],
-	"0x492b67ea": [
-		"Etherdoc()"
-	],
-	"0xe4360fc8": [
-		"getFileListElement(bytes)"
-	],
-	"0x3e450fff": [
-		"adminDeleteAccount()"
-	],
-	"0x7d60e343": [
-		"getFileListSize()"
-	],
-	"0x5c3e426c": [
-		"adminRetrieveDonations(address)"
-	],
-	"0x95671958": [
-		"getFileListTail()"
-	],
-	"0xdc63a62c": [
-		"getFileListHead()"
-	],
-	"0xca7dc5b1": [
-		"getNumberOfTweets()"
-	],
-	"0xca77ab8a": [
-		"getNextFile(bytes)"
-	],
-	"0x0c4f65bd": [
-		"getOwnerAddress()"
-	],
-	"0xe4c2db06": [
-		"getPreviousFile(bytes)"
-	],
-	"0x3d8e2947": [
-		"getFileAddress(bytes)"
-	],
-	"0xae978f08": [
-		"getLatestTweet()"
-	],
-	"0xc5958bda": [
-		"removeFile(bytes)"
-	],
-	"0xc3ad5ecb": [
-		"getTweet(uint256)"
-	],
-	"0x5aebfd14": [
-		"createFile(bytes)"
-	],
-	"0xfb46d4c5": [
-		"tweet(string)"
-	],
-	"0x4a23dc52": [
-		"FileStore()"
-	],
-	"0xb6db75a0": [
-		"isAdmin()"
-	],
-	"0x3e0a51b4": [
-		"TweetAccount()"
-	],
-	"0xe7d50e5c": [
-		"FarmShare()"
-	],
-	"0xb7a97a2b": [
-		"isValidChannel(uint256)"
-	],
-	"0xa0440426": [
-		"purchaseProduct(uint256,uint256)"
-	],
-	"0x2dabbeed": [
-		"reclaim(uint256)"
-	],
-	"0x79a85e6c": [
-		"getProductInfo(uint256)"
-	],
-	"0x3dd7c1b9": [
-		"newProduct(string,string,uint256,uint256)"
-	],
-	"0x23add736": [
-		"claim(uint256,uint256,uint8,bytes,bytes)"
-	],
-	"0x5f1231ea": [
-		"getMemberInfo(address)"
-	],
-	"0xe22b0c46": [
-		"verify(uint256,uint256,uint8,bytes,bytes)"
-	],
-	"0x65093661": [
-		"newCommunity(address)"
-	],
-	"0x1b855044": [
-		"getHash(uint256,uint256)"
-	],
-	"0xd7bc23af": [
-		"newParameters(int256,uint256,uint256,uint256)"
-	],
-	"0xacf8bf2a": [
-		"channelCount()"
-	],
-	"0xbb510a77": [
-		"createChannel(address,uint256)"
-	],
-	"0xe2f8a017": [
-		"payInstallment(uint256)"
-	],
-	"0x278ecde1": [
-		"refund(uint256)"
-	],
-	"0xc1cbbca7": [
-		"contribute(uint256)"
-	],
-	"0x8e46fbb2": [
-		"testBitsXorFailIndexOOB()"
-	],
-	"0x622e88cb": [
-		"testBitsXorSuccess()"
-	],
-	"0xe044c2de": [
-		"newLoan(bytes,address,uint256,uint256,uint256,uint256,uint256,uint256)"
-	],
-	"0xa268b332": [
-		"testBitXorFailIndexOOB()"
-	],
-	"0x31be6985": [
-		"testBitXorSuccess()"
-	],
-	"0xab91c7b0": [
-		"queueLength()"
-	],
-	"0x2581c674": [
-		"testBitsOrFailIndexOOB()"
-	],
-	"0xe4690a0b": [
-		"popRequest()"
-	],
-	"0xec0f1025": [
-		"testBitsOrSuccess()"
-	],
-	"0x4ca1fad8": [
-		"addRequest(uint256)"
-	],
-	"0x91e8d3dc": [
-		"testBitOrFailIndexOOB()"
-	],
-	"0xfd83f3e3": [
-		"QueueUserMayBeDeliveryDroneCotnrol()"
-	],
-	"0xa1616429": [
-		"testBitOrSuccess()"
-	],
-	"0xda2b7416": [
-		"testBitsAndFailIndexOOB()"
-	],
-	"0xd588acc4": [
-		"claimMiningReward()"
-	],
-	"0xbac1e2e0": [
-		"testBitsAndSuccess()"
-	],
-	"0xc388cca6": [
-		"testBitAndFailIndexOOB()"
-	],
-	"0x2b785960": [
-		"testBitAndSuccess()"
-	],
-	"0x1e44c112": [
-		"find_strike(uint64,uint32,uint32)"
-	],
-	"0xfbffb355": [
-		"testBitsEqualFailIndexOOB()"
-	],
-	"0x10e89b22": [
-		"remove_deal(uint32)"
-	],
-	"0x74087040": [
-		"testBitsNotEqualSuccess()"
-	],
-	"0x6f36ce79": [
-		"insert_deal(address,address,uint64,uint128,uint32)"
-	],
-	"0x64a4a5d7": [
-		"testBitsEqualSuccess()"
-	],
-	"0x8a120dc9": [
-		"testBitEqualFailIndexOOB()"
-	],
-	"0xb2d37e95": [
-		"remove_order(uint32)"
-	],
-	"0xf362d78f": [
-		"testBitNotEqualSuccess()"
-	],
-	"0x4e6ab570": [
-		"insert_order(address,bool,uint32,uint128)"
-	],
-	"0x42a745cb": [
-		"testBitEqualSuccess()"
-	],
-	"0xf41017fc": [
-		"finalize(uint24)"
-	],
-	"0xf85aefba": [
-		"testBitsSetFailIndexOOB()"
-	],
-	"0x1381e400": [
-		"cancel(uint32)"
-	],
-	"0xf1cff4b5": [
-		"testBitsNotSetSuccess()"
-	],
-	"0x6d052f56": [
-		"testBitsSetSuccess()"
-	],
-	"0xfc63d4fb": [
-		"order(bool,uint32,uint128)"
-	],
-	"0x2145e36c": [
-		"testBitSetFailIndexOOB()"
-	],
-	"0xb144adfb": [
-		"balance_of(address)"
-	],
-	"0x254c91b3": [
-		"testBitNotSetSuccess()"
-	],
-	"0xeef547d7": [
-		"deal_details(uint32)"
-	],
-	"0xdaa21e0e": [
-		"testBitSetSuccess()"
-	],
-	"0x414053be": [
-		"best_adjustment_for(bool,uint128)"
-	],
-	"0x7af30442": [
-		"testToggleBitFailIndexOOB()"
-	],
-	"0xe706918c": [
-		"testToggleBitSuccess()"
-	],
-	"0xd7ef1356": [
-		"best_adjustment(bool)"
-	],
-	"0x0aa46c12": [
-		"testClearBitFailIndexOOB()"
-	],
-	"0x7057c20d": [
-		"CFD(address)"
-	],
-	"0x8ba9f354": [
-		"testClearBitSuccess()"
-	],
-	"0x2212dbc3": [
-		"get_timestamp()"
-	],
-	"0x69f18967": [
-		"testSetBitFailIndexOOB()"
-	],
-	"0x68e4bd99": [
-		"testSetBitSuccess()"
-	],
-	"0x98596726": [
-		"note(uint224)"
-	],
-	"0x4894e37f": [
-		"__callback(bytes,string,bytes)"
-	],
-	"0xc8bb73ef": [
-		"testGetBitsFailIndexOOB()"
-	],
-	"0xf24a534e": [
-		"Oracle()"
-	],
-	"0x5a353193": [
-		"KrakenPriceTicker()"
-	],
-	"0xfadf87b1": [
-		"testGetBitsSuccess()"
-	],
-	"0x4f76cb02": [
-		"testGetBitFailIndexOOB()"
-	],
-	"0x639d57f2": [
-		"testGetBitSuccess()"
-	],
-	"0x670c884e": [
-		"setup(address,uint256,uint256,uint256,address)"
-	],
-	"0x39aaba25": [
-		"get_status()"
-	],
-	"0x0109f22e": [
-		"CrowdSale()"
-	],
-	"0xb8017221": [
-		"get_party2_balance()"
-	],
-	"0xf363441f": [
-		"getCreatorDotBalance()"
-	],
-	"0xe9a9c1b4": [
-		"get_party1_balance()"
-	],
-	"0xa4325485": [
-		"getCreatorBalance()"
-	],
-	"0xb9e6f1d9": [
-		"get_amount()"
-	],
-	"0xa89a4f09": [
-		"creatorBalanceChecker()"
-	],
-	"0xd81a91e9": [
-		"get_party2()"
-	],
-	"0x4cedf74e": [
-		"get_party1()"
-	],
-	"0x74389991": [
-		"breakit()"
-	],
-	"0x714064f3": [
-		"BreakableBond(address,address,uint256)"
-	],
-	"0x837e7cc6": [
-		"rollDice()"
-	],
-	"0x11610c25": [
-		"bet()"
-	],
-	"0x4245b0f7": [
-		"Lottery()"
-	],
-	"0x798974dd": [
-		"getNumProposals()"
-	],
-	"0x0d61b519": [
-		"executeProposal(uint256)"
-	],
-	"0x750e443a": [
-		"voteAgainst(uint256)"
-	],
-	"0x5e44daf3": [
-		"vote(uint256,int256)"
-	],
-	"0xa99e7e29": [
-		"register(bytes,address)"
-	],
-	"0xdbc45228": [
-		"newProposal(address,uint256,bytes,bytes)"
-	],
-	"0x86a50535": [
-		"voteFor(uint256)"
-	],
-	"0xe8a1c08f": [
-		"nibbleToChar(uint256)"
-	],
-	"0x66d38203": [
-		"setup(address)"
-	],
-	"0x8c4dd5cd": [
-		"Democracy()"
-	],
-	"0x86c57fcc": [
-		"b32ToBytes(bytes)"
-	],
-	"0x412664ae": [
-		"sendToken(address,uint256)"
-	],
-	"0xa7dfc874": [
-		"unregister(bytes,address,uint256,bytes)"
-	],
-	"0x11e99c22": [
-		"arrival()"
-	],
-	"0x97daa043": [
-		"register(bytes,address,address,uint256,bytes)"
-	],
-	"0xd116c8c4": [
-		"releasePayment()"
-	],
-	"0x8d227fc0": [
-		"getPeriodInfo()"
-	],
-	"0x45d27edf": [
-		"forward_method(bytes,address,uint256,bytes)"
-	],
-	"0xe2fdcc17": [
-		"escrow()"
-	],
-	"0x5e11544b": [
-		"newPeriod()"
-	],
-	"0xd7f31eb9": [
-		"forward(address,uint256,bytes)"
-	],
-	"0x7b789b3d": [
-		"agreement(bytes,bytes,bytes)"
-	],
-	"0x7e3faec1": [
-		"GoldTxFeePool(address,address,bytes)"
-	],
-	"0xaf93afdd": [
-		"Shipment(bytes,bytes,bytes,bytes,string,bytes,uint256,uint256,bytes,bytes,uint256,uint256,string,bytes,bytes,bytes)"
-	],
-	"0xbcd3d8ca": [
-		"Collector(address,address,uint256)"
-	],
-	"0x28d3ad3f": [
-		"getPot(uint256)"
-	],
-	"0x305a762a": [
-		"getTicketsCountByBuyer(uint256,address)"
-	],
-	"0x459f93f7": [
-		"getBuyers(uint256,address)"
-	],
-	"0x812cddf2": [
-		"getSavedString()"
-	],
-	"0x8089d001": [
-		"getHashOfBlock(uint256)"
-	],
-	"0x6df3edef": [
-		"getSavedBytes()"
-	],
-	"0xce5566c5": [
-		"cash(uint256,uint256)"
-	],
-	"0x930ed251": [
-		"getSavedVar()"
-	],
-	"0x1e62be25": [
-		"Bytes32Passer()"
-	],
-	"0x93dafba2": [
-		"getSubpot(uint256)"
-	],
-	"0x46a2679a": [
-		"getSubpotsCount(uint256)"
-	],
-	"0xdf2f0a4a": [
-		"getDecisionBlockNumber(uint256,uint256)"
-	],
-	"0x452fbc41": [
-		"USN(address,address,bytes,uint256,uint256,uint128)"
-	],
-	"0x6572ae13": [
-		"calculateWinner(uint256,uint256)"
-	],
-	"0xb1d51d31": [
-		"pay(uint64,address)"
-	],
-	"0x358d5dc2": [
-		"getIsCashed(uint256,uint256)"
-	],
-	"0x49cbe338": [
-		"tryRead(uint64)"
-	],
-	"0x67af1c81": [
-		"getRoundIndex()"
-	],
-	"0x89b8b492": [
-		"read(uint64)"
-	],
-	"0x4c6d1d9e": [
-		"checkOutTag(string)"
-	],
-	"0x87bb7ae0": [
-		"getTicketPrice()"
-	],
-	"0x7ef09476": [
-		"transfer(uint64,address)"
-	],
-	"0x35d129f6": [
-		"untag(string)"
-	],
-	"0xb0de1cb7": [
-		"publish(uint64,bytes,uint64)"
-	],
-	"0x86bb7121": [
-		"getBlocksPerRound()"
-	],
-	"0x21b36a08": [
-		"setFee(uint64,uint256)"
-	],
-	"0x856deacf": [
-		"findTag(string)"
-	],
-	"0x268eb055": [
-		"setDescription(uint64,bytes)"
-	],
-	"0xbb4d7cd1": [
-		"tag(uint256,string)"
-	],
-	"0x1fb6e99d": [
-		"paymentNeeded(uint64)"
-	],
-	"0x6dd6e87b": [
-		"checkOut(int256)"
-	],
-	"0x9e66cd38": [
-		"free(uint64)"
-	],
-	"0x541d920c": [
-		"commit(bytes,string)"
-	],
-	"0x01da73ff": [
-		"isValidChannel(bytes)"
-	],
-	"0x7c79ebce": [
-		"expired(uint64)"
-	],
-	"0x9eab5253": [
-		"getMembers()"
-	],
-	"0x4c488dac": [
-		"getChannelValidUntil(bytes)"
-	],
-	"0x1c2f38ff": [
-		"paid(uint64)"
-	],
-	"0x5322f0c5": [
-		"getChannelOwner(bytes)"
-	],
-	"0x29e94503": [
-		"VersionedBlob()"
-	],
-	"0x1216e771": [
-		"expiration(uint64)"
-	],
-	"0x7b1cbb13": [
-		"getChannelValue(bytes)"
-	],
-	"0xc0171112": [
-		"timestamp(uint64)"
-	],
-	"0xf1c30ec0": [
-		"reclaim(bytes)"
-	],
-	"0xcebce72d": [
-		"token(uint64)"
-	],
-	"0x0fdb468f": [
-		"fee(uint64)"
-	],
-	"0x60c6b3a5": [
-		"claim(bytes,address,uint256,uint8,bytes,bytes)"
-	],
-	"0xe86afde0": [
-		"description(uint64)"
-	],
-	"0xadf5e565": [
-		"verify(bytes,address,uint256,uint8,bytes,bytes)"
-	],
-	"0x4d1f8c31": [
-		"owner(uint64)"
-	],
-	"0xcb14d93b": [
-		"getHash(bytes,address,uint256)"
-	],
-	"0x423d4ef2": [
-		"createChannel()"
-	],
-	"0x2d49ffcd": [
-		"getLocked()"
-	],
-	"0x763a738c": [
-		"allNames()"
-	],
-	"0x0f7d6673": [
-		"Channel()"
-	],
-	"0x10c1952f": [
-		"setLocked()"
-	],
-	"0xc913b552": [
-		"getVersions(bytes)"
-	],
-	"0xf2a75fe4": [
-		"empty()"
-	],
-	"0xdf98ef33": [
-		"getResource(bytes,uint256,bytes)"
-	],
-	"0x6e353a1d": [
-		"emergencyWithdrawal(address)"
-	],
-	"0x182db370": [
-		"getWhatHappened()"
-	],
-	"0x9cc9299e": [
-		"killSwap()"
-	],
-	"0x4dd49ab4": [
-		"get(bytes,uint256)"
-	],
-	"0x081bf263": [
-		"isOOB(uint8,uint8)"
-	],
-	"0xfe029156": [
-		"swap(address,address,uint256,uint256)"
-	],
-	"0x8d7108e5": [
-		"isValidLocation(uint8,uint8,int8[5],int8[24])"
-	],
-	"0xbb963c8a": [
-		"transferLibOwnership(bytes,address)"
-	],
-	"0xfae9d06d": [
-		"calculateTxFee(uint256,address)"
-	],
-	"0x46c52b1a": [
-		"blockHexCoordsValid(int8,int8)"
-	],
-	"0x6cf9cc58": [
-		"registerResource(bytes,uint256,bytes,string)"
-	],
-	"0x2ef761d3": [
-		"buyTile(uint8,uint8)"
-	],
-	"0x4ca168cf": [
-		"register(bytes,uint256,address,string,uint256)"
-	],
-	"0xfa93019c": [
-		"getBlocks(uint8,uint8)"
-	],
-	"0x8cae1374": [
-		"editBlock(uint8,uint8,uint256,int8[5])"
-	],
-	"0x90fd53ec": [
-		"farmTile(uint8,uint8,int8)"
-	],
-	"0x8435be4b": [
-		"getLastFarm(uint8,uint8)"
-	],
-	"0x54385526": [
-		"setStatus(uint8,uint8,string)"
-	],
-	"0xd39eb301": [
-		"getStatus(uint8,uint8)"
-	],
-	"0x93eec1fb": [
-		"setName(uint8,uint8,string)"
-	],
-	"0xa55cab95": [
-		"getName(uint8,uint8)"
-	],
-	"0xd2d4bd72": [
-		"getCrossRate(bytes,bytes)"
-	],
-	"0x7d5fec5a": [
-		"setOwner(uint8,uint8,address)"
-	],
-	"0xdd34e129": [
-		"PriceTest()"
-	],
-	"0xe039e4a1": [
-		"getOwner(uint8,uint8)"
-	],
-	"0x4d9e4e22": [
-		"Etheria()"
-	],
-	"0x922dd59a": [
-		"icapTransfer(bytes,address,bytes,uint256)"
-	],
-	"0x0878bc51": [
-		"getAttachesto(uint8)"
-	],
-	"0xfde9ba41": [
-		"transfer(bytes,address,uint256)"
-	],
-	"0x1bcf5758": [
-		"getOccupies(uint8)"
-	],
-	"0x98b1e06a": [
-		"deposit(bytes)"
-	],
-	"0x8bbda7e3": [
-		"setContent(string,bytes)"
-	],
-	"0xccf4f413": [
-		"setSubRegistrar(string,address)"
-	],
-	"0x9b2ea4bd": [
-		"setAddress(string,address)"
-	],
-	"0xc47f0027": [
-		"setName(string)"
-	],
-	"0x01bd4051": [
-		"disown(string)"
-	],
-	"0x092b25e9": [
-		"setOwner(string,address)"
-	],
-	"0xff1f7046": [
-		"requiresAuction(string)"
-	],
-	"0xae999ece": [
-		"reserve(string)"
-	],
-	"0xb9f37c86": [
-		"Registrar()"
-	],
-	"0x89cc5ea8": [
-		"bid(string,address,uint256)"
-	],
-	"0x20620f37": [
-		"onAuctionEnd(string)"
-	],
-	"0xa79f26dc": [
-		"force()"
-	],
-	"0xdd54a62f": [
-		"content(string)"
-	],
-	"0xf509b627": [
-		"confirm(address,uint224,uint32,address)"
-	],
-	"0x7f445c24": [
-		"subRegistrar(string)"
-	],
-	"0x2125b65b": [
-		"transfer(uint32,address,uint224)"
-	],
-	"0xdf55b41a": [
-		"owner(string)"
-	],
-	"0x616fca9b": [
-		"adopt(address)"
-	],
-	"0x01984892": [
-		"name(address)"
-	],
-	"0x2d077ad0": [
-		"Latch()"
-	],
-	"0x511b1df9": [
-		"addr(string)"
-	],
-	"0x2a095fbe": [
-		"unlinkEID(bytes,bytes,address)"
-	],
-	"0xbe71248a": [
-		"payWinner()"
-	],
-	"0xb4787dc5": [
-		"linkEID(bytes,bytes)"
-	],
-	"0x0b7623ba": [
-		"abs(int8)"
-	],
-	"0x264c8e9a": [
-		"whatWasTheVal()"
-	],
-	"0xa87e7552": [
-		"isValid(bytes,bytes)"
-	],
-	"0xfc687311": [
-		"betOn(int8)"
-	],
-	"0x71dd8862": [
-		"IndexOf()"
-	],
-	"0x4664b235": [
-		"bytes32_to_bytes(bytes,bytes,bytes)"
-	],
-	"0x17ff0caa": [
-		"WeatherBet(uint256,address,address,address)"
-	],
-	"0x9209b3c0": [
-		"getCrtDetails(bytes)"
-	],
-	"0x9507d39a": [
-		"get(uint256)"
-	],
-	"0x84734476": [
-		"copyBytes(bytes,uint256,uint256,bytes,uint256)"
-	],
-	"0xfaee13b9": [
-		"set(int8)"
-	],
-	"0x8ac4e1d8": [
-		"TemperatureOracle()"
-	],
-	"0xfd747c0b": [
-		"rsaVerify(bytes,bytes,uint256,bytes)"
-	],
-	"0x114d69b2": [
-		"setCRLaddr(address)"
-	],
-	"0x5bbfe9b6": [
-		"_myGroupHelper()"
-	],
-	"0x100c8ada": [
-		"setCAmodulus(bytes)"
-	],
-	"0x6a4a6b6e": [
-		"_myAddressHelper()"
-	],
-	"0x2feda2fa": [
-		"POI()"
-	],
-	"0x8cfd8901": [
-		"_incBlock()"
-	],
-	"0x853255cc": [
-		"sum()"
-	],
-	"0x3e2729bf": [
-		"isRevocated(bytes)"
-	],
-	"0x27121069": [
-		"verify(bytes,uint8,bytes,bytes)"
-	],
-	"0x90b5561d": [
-		"insert(uint256)"
-	],
-	"0x3c7a3aff": [
-		"commit()"
-	],
-	"0x75949c13": [
-		"sendHalf(address)"
-	],
-	"0x9928811b": [
-		"testBroken()"
-	],
-	"0x3807ba1b": [
-		"poi()"
-	],
-	"0x0178fe3f": [
-		"getData(uint256)"
-	],
-	"0x83324e8c": [
-		"numGroups()"
-	],
-	"0x4848b1a5": [
-		"setData(uint256,uint256)"
-	],
-	"0x57e871e7": [
-		"blockNumber()"
-	],
-	"0xe420264a": [
-		"g(uint256)"
-	],
-	"0x4579268a": [
-		"getOffer(uint256)"
-	],
-	"0x13d1aa2e": [
-		"f(uint256,uint256)"
-	],
-	"0x40e58ee5": [
-		"cancel(uint256)"
-	],
-	"0x20bf0c52": [
-		"Derived(uint256)"
-	],
-	"0xa5d0bab1": [
-		"buyPartial(uint256,uint256)"
-	],
-	"0x29161820": [
-		"Base(uint256)"
-	],
-	"0xd96a094a": [
-		"buy(uint256)"
-	],
-	"0x67cb61b6": [
-		"getChoice()"
-	],
-	"0xb742398b": [
-		"trade(address,uint256,bytes,address,uint256,bytes)"
-	],
-	"0x6f9fb98a": [
-		"getContractBalance()"
-	],
-	"0xc3da42b8": [
-		"c()"
-	],
-	"0x26066ad5": [
-		"offer(uint256,bytes,uint256,bytes)"
-	],
-	"0x32a2c5d0": [
-		"getContractAddress()"
-	],
-	"0xe31bfa00": [
-		"next_id()"
-	],
-	"0xb8077e28": [
-		"getTxOrigin()"
-	],
-	"0x77e5bf84": [
-		"getTxGasprice()"
-	],
-	"0x9d5c6061": [
-		"getMsgGas()"
-	],
-	"0xfc2c3e08": [
-		"getIteration()"
-	],
-	"0xa17042cc": [
-		"getMsgValue()"
-	],
-	"0x7fd8ee68": [
-		"computeNameHashExt(bytes)"
-	],
-	"0x635cfda2": [
-		"Incrementer()"
-	],
-	"0x7a6ce2e1": [
-		"getMsgSender()"
-	],
-	"0x4d536f9f": [
-		"validateNameExt(bytes)"
-	],
-	"0xc8e7ca2e": [
-		"getMsgData()"
-	],
-	"0x4b5dc8cb": [
-		"roundMoneyDown3SFExt(uint256)"
-	],
-	"0x0efafd01": [
-		"getPlayerGainLossOnLastFlip()"
-	],
-	"0x796b89b9": [
-		"getBlockTimestamp()"
-	],
-	"0x5294157f": [
-		"sendWithAllOurGasExceptExt(address,uint256,uint256)"
-	],
-	"0xcee6f93c": [
-		"getResultOfLastFlip()"
-	],
-	"0x6fd902e1": [
-		"getCurrentBlockNumber()"
-	],
-	"0xee6d2641": [
-		"sendWithExtraGasExt(address,uint256,uint256)"
-	],
-	"0x94c3fa2e": [
-		"getLastBlockHashUsed()"
-	],
-	"0x92b7d5b9": [
-		"getCurrentGaslimit()"
-	],
-	"0x34dbe44d": [
-		"getLastBlockNumberUsed()"
-	],
-	"0x58ea80e5": [
-		"setThroneCreationPrice(uint256)"
-	],
-	"0xa1188e56": [
-		"getCurrentDifficulty()"
-	],
-	"0x25d8dcf2": [
-		"betAndFlip()"
-	],
-	"0x2f4ee5d4": [
-		"registerThrone(bytes,uint256,address,uint256,uint256)"
-	],
-	"0xf9e05ed9": [
-		"sha(uint128)"
-	],
-	"0xf8f46b5f": [
-		"getCurrentMinerAddress()"
-	],
-	"0x4ca8b0d0": [
-		"registerExistingThrone(bytes,address,uint256,uint256)"
-	],
-	"0x5acce36b": [
-		"getEndowmentBalance()"
-	],
-	"0xf4e36afd": [
-		"findThroneByNameHash(uint256)"
-	],
-	"0xb3a0b1ef": [
-		"basicInfoGetter()"
-	],
-	"0xd8589be3": [
-		"CoinFlipper()"
-	],
-	"0x044f9ac8": [
-		"findThroneCalled(bytes)"
-	],
-	"0x5581004d": [
-		"createThrone(bytes,uint256,uint256,uint256,uint256)"
-	],
-	"0x16870257": [
-		"getTileDescription(uint8,uint8)"
-	],
-	"0x01df7f30": [
-		"validateProposedThroneConfig(uint256,uint256,uint256,uint256)"
-	],
-	"0xa396541e": [
-		"getPongvalTxRetrievalAttempted()"
-	],
-	"0x694e0d5b": [
-		"StringPasser(uint8[])"
-	],
-	"0x931df75f": [
-		"validateProposedThroneName(bytes)"
-	],
-	"0x23a1c271": [
-		"setPongval(int8)"
-	],
-	"0x1a092541": [
-		"getDescription()"
-	],
-	"0x273bc3c9": [
-		"numberOfThrones()"
-	],
-	"0xf2080ba6": [
-		"Pong(int8)"
-	],
-	"0x6d1f00a6": [
-		"ThroneMaker(uint256)"
-	],
-	"0xc1c723f4": [
-		"validateProposedMonarchName(bytes)"
-	],
-	"0x1b03316f": [
-		"getSecond()"
-	],
-	"0xdce4a447": [
-		"at(address)"
-	],
-	"0xa70a9ad7": [
-		"switchDeity(address)"
-	],
-	"0x1e223143": [
-		"getFirst()"
-	],
-	"0xedb27f4e": [
-		"switchWizard(address)"
-	],
-	"0x705eeb90": [
-		"MultipleConstructorTest(bool)"
-	],
-	"0xa819819b": [
-		"sweepDeityCommission(uint256)"
-	],
-	"0x2d116186": [
-		"deityBalance()"
-	],
-	"0xd96aee49": [
-		"MultipleConstructorTest()"
-	],
-	"0xcb553ac9": [
-		"sweepWizardCommission(uint256)"
-	],
-	"0xe6e91cfc": [
-		"voidFailedPayment(uint256)"
-	],
-	"0x19a278b9": [
-		"getBAddress()"
-	],
-	"0x715ef4ff": [
-		"resendFailedPayment(uint256)"
-	],
-	"0x59a547b0": [
-		"recordCommission(uint256)"
-	],
-	"0x70961774": [
-		"getBlockCreatedOn()"
-	],
-	"0xa4136862": [
-		"setGreeting(string)"
-	],
-	"0xd6d902c4": [
-		"claimThroneFor(bytes,address)"
-	],
-	"0xa15afb48": [
-		"Replicator()"
-	],
-	"0x2ea459b8": [
-		"claimThrone(bytes)"
-	],
-	"0x42cbb15c": [
-		"getBlockNumber()"
-	],
-	"0x5fbddcf3": [
-		"isLivingMonarch()"
-	],
-	"0x4f8e624e": [
-		"Greeter(string)"
-	],
-	"0x08216c0f": [
-		"createHumanStandardToken(uint256,string,uint8,string)"
-	],
-	"0x64325ddb": [
-		"currentClaimPrice()"
-	],
-	"0xd35b9d83": [
-		"codeAt(address)"
-	],
-	"0xfe757fb5": [
-		"lastClaimPrice()"
-	],
-	"0xfc94dd18": [
-		"verifyHumanStandardToken(address)"
-	],
-	"0xa2f3ede2": [
-		"computeNameHash(bytes)"
-	],
-	"0x64edfbf0": [
-		"purchase()"
-	],
-	"0xbe592488": [
-		"validateName(bytes)"
-	],
-	"0xdb2a0cb7": [
-		"HumanStandardTokenFactory()"
-	],
-	"0x6f8b44b0": [
-		"setMaxSupply(uint256)"
-	],
-	"0x992ae976": [
-		"isSafePunctuation(bytes1)"
-	],
-	"0xd4088e33": [
-		"setPrice(uint256,uint256,uint64)"
-	],
-	"0x880cdc31": [
-		"updateOwner(address)"
-	],
-	"0x3ab1e703": [
-		"roundMoneyDown3SF(uint256)"
-	],
-	"0x0e13b9af": [
-		"getValue(uint8,uint8)"
-	],
-	"0x557ed1ba": [
-		"getTime()"
-	],
-	"0x1ebe5c0f": [
-		"sendWithAllOurGasExcept(address,uint256,uint256)"
-	],
-	"0xbe7cddf8": [
-		"TwoD()"
-	],
-	"0x5dac1601": [
-		"SimpleStablecoin()"
-	],
-	"0x5460ef10": [
-		"sendWithExtraGas(address,uint256,uint256)"
-	],
-	"0xa3747fef": [
-		"register(bytes,bytes)"
-	],
-	"0x4166c1fd": [
-		"getElevation(uint8,uint8)"
-	],
-	"0x181be00d": [
-		"getValue(uint8)"
-	],
-	"0x80db79d9": [
-		"StructAndFor()"
-	],
-	"0xd504ea1d": [
-		"getArray()"
-	],
-	"0xb8c86aa6": [
-		"getArraySettingResult()"
-	],
-	"0xf239e528": [
-		"sendOneEtherHome()"
-	],
-	"0xa311dd70": [
-		"setArray(uint8[10])"
-	],
-	"0x6c6f1d93": [
-		"getContractCreationValue()"
-	],
-	"0xf00aac7f": [
-		"ArrayRR()"
-	],
-	"0xfab43cb1": [
-		"getPongAddress()"
-	],
-	"0xf4d94699": [
-		"EndowmentRetriever()"
-	],
-	"0x40193d17": [
-		"getPongvalConstant()"
-	],
-	"0x3af94817": [
-		"getPongvalRemote()"
-	],
-	"0xfb5d5729": [
-		"getPongvalTransactional()"
-	],
-	"0x8ecc0950": [
-		"returnToOwner()"
-	],
-	"0x5ca8bc52": [
-		"returnIt()"
-	],
-	"0x82996d9f": [
-		"rent()"
-	],
-	"0x776d62f6": [
-		"costs()"
-	],
-	"0xfcfff16f": [
-		"open()"
-	],
-	"0x224993c2": [
-		"setTimeBlock(uint256)"
-	],
-	"0x8d99b2eb": [
-		"endPoll()"
-	],
-	"0x9a36f932": [
-		"feeDivisor()"
-	],
-	"0xfc36e15b": [
-		"vote(string)"
-	],
-	"0x1277e24f": [
-		"payOneTimeFee()"
-	],
-	"0x00100a18": [
-		"NewPoll(string,string,uint256,uint256)"
-	],
-	"0x93c94acb": [
-		"calculateRewards(uint256[3][3])"
-	],
-	"0x934354e7": [
-		"finishSpin()"
-	],
-	"0xac6bc853": [
-		"startSpin()"
-	],
-	"0xeec3cb41": [
-		"placeBet(bool[],uint256,uint256)"
-	],
-	"0xd65ab5f2": [
-		"startGame()"
-	],
-	"0x3b84edbd": [
-		"setRNG(address)"
-	],
-	"0x7cc48875": [
-		"Slots()"
-	],
-	"0x540cafe0": [
-		"storeHeaderWithFee(bytes,int256,address)"
-	],
-	"0x6ebf10fe": [
-		"storeHeader(bytes,address)"
-	],
-	"0xcef887b0": [
-		"storeBlockWithFee(bytes,int256)"
-	],
-	"0x2b861629": [
-		"storeBlockHeader(bytes)"
-	],
-	"0x1c0b6367": [
-		"processTransaction(bytes,uint256)"
-	],
-	"0xf77a0923": [
-		"BitcoinProcessor(address)"
-	],
-	"0xc37ff3d9": [
-		"sha(uint256,uint256)"
-	],
-	"0x28cc413a": [
-		"getProof(uint256,uint256,uint256)"
-	],
-	"0x33637d5a": [
-		"getPendingBlock(uint256)"
-	],
-	"0xa0befa94": [
-		"getStake(uint256,uint256)"
-	],
-	"0x9f489e4e": [
-		"getDeposit(uint256,address)"
-	],
-	"0xf869b11a": [
-		"declareVictor(uint256,uint256)"
-	],
-	"0xb6013cef": [
-		"finalize(uint256,uint256)"
-	],
-	"0xab09ee80": [
-		"respond(uint256,uint256,uint256,uint256)"
-	],
-	"0x3c0870ae": [
-		"challenge(uint256,uint256,uint256,bool)"
-	],
-	"0x43114842": [
-		"acceptChallenge(uint256,uint256,uint256)"
-	],
-	"0x201dcd7a": [
-		"newChallenge(uint256,uint256)"
-	],
-	"0xe2bbb158": [
-		"deposit(uint256,uint256)"
-	],
-	"0x9dafbc13": [
-		"initBlock(uint256)"
-	],
-	"0x4b729aff": [
-		"buyNumber(uint256)"
-	],
-	"0xea2ea847": [
-		"testChallengeFinalize()"
-	],
-	"0xd992bd5b": [
-		"testResultNotZero()"
-	],
-	"0x11f72496": [
-		"testT()"
-	],
-	"0x92d0d153": [
-		"t()"
-	],
-	"0x5c5d625e": [
-		"getProof()"
-	],
-	"0xa991cb0e": [
-		"respond(uint256)"
-	],
-	"0x1f4e996b": [
-		"challenge(bool)"
-	],
-	"0x1d57bcf7": [
-		"ProofLibInterface()"
-	],
-	"0x661e3605": [
-		"ConstructorContract(uint256)"
-	],
-	"0xc7102df7": [
-		"__stopBlock()"
-	],
-	"0x01bb85a4": [
-		"__startBlock(string)"
-	],
-	"0x92c8eb96": [
-		"DSFalseFallbackTest()"
-	],
-	"0x8a46bf6d": [
-		"testFallback()"
-	],
-	"0x3f74fecb": [
-		"DSTrueFallbackTest()"
-	],
-	"0xc1c0e9c4": [
-		"exec()"
-	],
-	"0x5dcdddd1": [
-		"testSafeToAddFix()"
-	],
-	"0x399fdb86": [
-		"testFailNormalWhitelistReset()"
-	],
-	"0x4e209678": [
-		"testFailBreach()"
-	],
-	"0xda6b31b9": [
-		"testErrorTransferToNullAuthority()"
-	],
-	"0x138cc941": [
-		"testErrorTransferToRejectAuthority()"
-	],
-	"0x5858ef10": [
-		"testErrorNonOwnerCantBreach()"
-	],
-	"0xfd339d18": [
-		"testAuthorityTryAuthUnauthorized()"
-	],
-	"0x31ab4066": [
-		"testAuthorityTryAuth()"
-	],
-	"0x8fd28bcf": [
-		"testFailAuthorityAuth()"
-	],
-	"0x9205fbc2": [
-		"testAuthorityAuth()"
-	],
-	"0xaa7dcd84": [
-		"testUpdateAuthorityEvent()"
-	],
-	"0xcae523c1": [
-		"testOwnedTryAuthUnauthorized()"
-	],
-	"0xd3aa831f": [
-		"testOwnedTryAuth()"
-	],
-	"0x7ac91cc2": [
-		"testFailOwnedAuth()"
-	],
-	"0x9e920587": [
-		"testOwnedAuth()"
-	],
-	"0xfe6f0d82": [
-		"testConstructorEvent()"
-	],
-	"0xd42bf301": [
-		"doTriggerTryAuth()"
-	],
-	"0x31db4b95": [
-		"doTriggerAuth()"
-	],
-	"0x6cb3d30a": [
-		"triggerTryAuth()"
-	],
-	"0x2a714078": [
-		"triggerAuth()"
-	],
-	"0x013d64bd": [
-		"setCanCall(address,address,string,bool)"
-	],
-	"0x62a0b56b": [
-		"testUnset()"
-	],
-	"0x4464aec7": [
-		"testTryGet()"
-	],
-	"0x7d287697": [
-		"testTryGetUnset()"
-	],
-	"0x4bd70ea3": [
-		"testFailGetUnset()"
-	],
-	"0xa005b87b": [
-		"NullMapTest()"
-	],
-	"0x89fcd099": [
-		"getApproval(address,address)"
-	],
-	"0x0c9fcec9": [
-		"setApproval(address,address,uint256)"
-	],
-	"0x6f4dd69c": [
-		"testSetBalanceUpdatesSupply()"
-	],
-	"0xcd9380d5": [
-		"testSetBalanceSetsSupplyCumulatively()"
-	],
-	"0x0cee22e9": [
-		"testSetBalanceSetsSupply()"
-	],
-	"0xd930a90b": [
-		"testFailMoveBalanceDueToInsufficientFunds()"
-	],
-	"0x953a7fab": [
-		"testMoveBalance()"
-	],
-	"0x9bac8602": [
-		"testFailAddBalanceAboveOverflow()"
-	],
-	"0x1dda5c7d": [
-		"testFailSubBalanceBelowZero()"
-	],
-	"0x2f0b15f6": [
-		"testGetUnset()"
-	],
-	"0x0e757a2e": [
-		"testSetAndGet()"
-	],
-	"0x2c60a055": [
-		"MapTest()"
-	],
-	"0xd3ea3322": [
-		"testBuildTokenSystemCost()"
-	],
-	"0x510f44cb": [
-		"TestFactoryUser()"
-	],
-	"0xb8d94b95": [
-		"buildDSNullMap()"
-	],
-	"0xa7c5052e": [
-		"buildDSTokenRegistry()"
-	],
-	"0x3358d2d3": [
-		"buildDSTokenFrontend()"
-	],
-	"0xdd5244b4": [
-		"testTryProxyCallWithValue()"
-	],
-	"0x60a60fd8": [
-		"testProxyCallWithValue()"
-	],
-	"0x28a45038": [
-		"testTryProxyCall()"
-	],
-	"0x039a21b8": [
-		"tryExecute(address,bytes,uint256)"
-	],
-	"0xa04a0908": [
-		"execute(address,bytes,uint256)"
-	],
-	"0x0caf9d39": [
-		"testFailTooManyMembers()"
-	],
-	"0xdf3a6b10": [
-		"testMemberAddedEvent()"
-	],
-	"0x77e4fb04": [
-		"testFailNotEnoughValue()"
-	],
-	"0xc1829a14": [
-		"testFailTooFewConfirms()"
-	],
-	"0xbfc3cd2f": [
-		"testFailChargeMoreThanApproved()"
-	],
-	"0x5fe22c8b": [
-		"testFailTransferWithoutApproval()"
-	],
-	"0xb9a0a708": [
-		"testChargesAmountApproved()"
-	],
-	"0x833b4596": [
-		"testApproveSetsAllowance()"
-	],
-	"0xe7faecec": [
-		"testFailInsufficientFundsTransfers()"
-	],
-	"0x61e539da": [
-		"testFailWrongAccountTransfers()"
-	],
-	"0xe13dc28b": [
-		"testValidTransfers()"
-	],
-	"0x10922cc1": [
-		"testTransferCost()"
-	],
-	"0x6632a507": [
-		"testSetupPrecondition()"
-	],
-	"0x0994a0a0": [
-		"DSTokenTest()"
-	],
-	"0xbc2a4dd6": [
-		"doBalanceOf(address)"
-	],
-	"0xfa566ddd": [
-		"doAllowance(address,address)"
-	],
-	"0xa8484938": [
-		"doApprove(address,uint256)"
-	],
-	"0x0f24f5c8": [
-		"doTransfer(address,uint256)"
-	],
-	"0x2b4a3b31": [
-		"doTransferFrom(address,address,uint256)"
-	],
-	"0x5687f2b8": [
-		"emitApproval(address,address,uint256)"
-	],
-	"0x23de6651": [
-		"emitTransfer(address,address,uint256)"
-	],
-	"0xd509b16c": [
-		"testWithdraw()"
-	],
-	"0x7f924c4e": [
-		"testDeposit()"
-	],
-	"0x821e9169": [
-		"testFailControllerChargeMoreThanApproved()"
-	],
-	"0xf712d7ff": [
-		"testFailControllerTransferFromWithoutApproval()"
-	],
-	"0xe50dce71": [
-		"testControllerApproveSetsAllowance()"
-	],
-	"0x296ed88f": [
-		"testFailControllerInsufficientFundsTransferFrom()"
-	],
-	"0x6f4812e2": [
-		"testFailControllerInsufficientFundsTransfer()"
-	],
-	"0xa32f0f41": [
-		"testFailControllerUnapprovedTransferFrom()"
-	],
-	"0x2f5d3916": [
-		"testControllerApproveTriggersEvent()"
-	],
-	"0x1f2e886c": [
-		"testControllerTransferTriggersEvent()"
-	],
-	"0x0d8b5fa2": [
-		"testControllerValidTransferFrom()"
-	],
-	"0x730720b8": [
-		"testControllerValidTransfers()"
-	],
-	"0xeb7492d1": [
-		"testTotalSupply()"
-	],
-	"0xfb09b1ac": [
-		"testBalanceOfReflectsTransfer()"
-	],
-	"0xf3e3c629": [
-		"testBalanceOfStartsAtZero()"
-	],
-	"0x2977b1b1": [
-		"testAllowanceStartsAtZero()"
-	],
-	"0xd0bff051": [
-		"testSetBalanceDb()"
-	],
-	"0xea7a7184": [
-		"testGetBalanceDb()"
-	],
-	"0x4df53a0f": [
-		"testSetApprovalDb()"
-	],
-	"0x7353f62b": [
-		"testGetApprovalDb()"
-	],
-	"0x9131d803": [
-		"testSetFrontend()"
-	],
-	"0x4fab2ca4": [
-		"testGetFrontend()"
-	],
-	"0x0fe234ed": [
-		"testSetController()"
-	],
-	"0xc89f8f08": [
-		"testGetController()"
-	],
-	"0x07b6f631": [
-		"testTestHarnessAuth()"
-	],
-	"0xe6c3b4ab": [
-		"testBalanceAuth()"
-	],
-	"0x9cbf9e36": [
-		"createToken()"
-	],
-	"0xec727000": [
-		"getApprovalDB()"
-	],
-	"0xad447a19": [
-		"getBalanceDB()"
-	],
-	"0xec2ec781": [
-		"testFailGetUnsetToken()"
-	],
-	"0xaf6fe8e2": [
-		"testGetToken()"
-	],
-	"0x5babb758": [
-		"testSetUp()"
-	],
-	"0x0f5381f1": [
-		"testUserCanIncreaseVersionNumber()"
-	],
-	"0xb189ad2a": [
-		"testErrorUnauthorizedAfterTransfer()"
-	],
-	"0x36344022": [
-		"testAuthorizedTransfer()"
-	],
-	"0x3e4565d2": [
-		"testErrorUnauthorizedNameRegister2()"
-	],
-	"0xeca5c793": [
-		"testErrorUnauthorizedNameRegister()"
-	],
-	"0x337b5988": [
-		"testSimpleNameRegister()"
-	],
-	"0x88a49164": [
-		"testErrorUnauthorizedTransfer()"
-	],
-	"0x8a341c83": [
-		"testErrorRootAuthorityChangeUnownedPackage()"
-	],
-	"0xb9a904f9": [
-		"testUnauthorizedSetBetaPackage()"
-	],
-	"0x70be4ffa": [
-		"testErrorUnauthorizedSetPackage()"
-	],
-	"0x930a80b4": [
-		"testAuthorizedSetPackage()"
-	],
-	"0x408938d0": [
-		"testUpdatePackageDb()"
-	],
-	"0x74d89c47": [
-		"testUpdateNameDb()"
-	],
-	"0x96013c9c": [
-		"testLatestPkgGetter()"
-	],
-	"0xb5784f6f": [
-		"testMultiplePackages()"
-	],
-	"0x8bab8791": [
-		"testPkgUpdate()"
-	],
-	"0xd1d3bb92": [
-		"testSetPkg()"
-	],
-	"0x8efc777f": [
-		"isBeta(bytes)"
-	],
-	"0x992c870d": [
-		"transferName(bytes,address)"
-	],
-	"0x03da8902": [
-		"transfearDBOwner(address)"
-	],
-	"0x4112b7f1": [
-		"tryGetNameOwner(bytes)"
-	],
-	"0x44dfdce0": [
-		"getNameOwner(bytes)"
-	],
-	"0x3cc8daf7": [
-		"setNameOwner(bytes,address)"
-	],
-	"0xa587da29": [
-		"setPackage(bytes,uint8,uint8,uint8,bytes)"
-	],
-	"0x027a5e3f": [
-		"getLastVersion(bytes)"
-	],
-	"0x5168afa4": [
-		"getPackageHash(bytes,uint8,uint8,uint8)"
-	],
-	"0xd18dfdc9": [
-		"parrot(uint256)"
-	],
-	"0xd063f55f": [
-		"toLittleEndian(uint64)"
-	],
-	"0xd299dac0": [
-		"blake2b(bytes,bytes,uint64)"
-	],
-	"0x6af2da2f": [
-		"testKeyedHash()"
-	],
-	"0xa7e25683": [
-		"testShortOutput()"
-	],
-	"0x2f597e71": [
-		"testLongInput()"
-	],
-	"0x0b74edc6": [
-		"testFinalHash()"
-	],
-	"0x26c7edaa": [
-		"flip4(bytes)"
-	],
-	"0x745a8be2": [
-		"flip32(bytes)"
-	],
-	"0xdf5cc291": [
-		"get4(bytes,uint256)"
-	],
-	"0xde39acea": [
-		"get32(bytes,uint256)"
-	],
-	"0x66aa6f26": [
-		"payFee(bytes)"
-	],
-	"0x51d6e547": [
-		"getNonce(bytes)"
-	],
-	"0xf74100e3": [
-		"getBits(bytes)"
-	],
-	"0xd9c67404": [
-		"getMerkleRoot(bytes)"
-	],
-	"0x726ab4ef": [
-		"getParentHash(bytes)"
-	],
-	"0x19c47214": [
-		"getBlockVersion(bytes)"
-	],
-	"0xae6215d8": [
-		"getBlockHeight(bytes)"
-	],
-	"0xee82ac5e": [
-		"getBlockHash(uint256)"
-	],
-	"0x4016535a": [
-		"parseBlock(bytes,uint256)"
-	],
-	"0x70c9edb7": [
-		"BTCRelayTools(address)"
-	],
-	"0xad82dcac": [
-		"testBlockhashCorrectFee()"
-	],
-	"0xfb95adeb": [
-		"testFailBlockhashInsuffiecientFee()"
-	],
-	"0x9a79f4a8": [
-		"testFailHeaderInsufficientFee()"
-	],
-	"0xedede601": [
-		"testBalance()"
-	],
-	"0x72c87075": [
-		"testBlockHeaderFetch()"
-	],
-	"0xa54a2b8b": [
-		"testBlockHashFetch()"
-	],
-	"0xd985f122": [
-		"RelayToolsTest()"
-	],
-	"0x10142785": [
-		"assign(bytes,uint256,bytes1)"
-	],
-	"0x0e47c76f": [
-		"rotate(uint64,uint256)"
-	],
-	"0xbf187478": [
-		"shift_left(uint64,uint256)"
-	],
-	"0xfb72d24e": [
-		"shift_right(uint64,uint256)"
-	],
-	"0x217311ac": [
-		"getWords(uint64)"
-	],
-	"0x33232609": [
-		"blake2b(uint64[],uint64[],uint64)"
-	],
-	"0xfa2acd87": [
-		"G(uint64[16],uint256,uint256,uint256,uint256,uint64,uint64)"
-	],
-	"0x96e4ee3d": [
-		"convert(uint256,uint256)"
-	],
-	"0xa0f61310": [
-		"FakeRelay(bytes)"
-	],
-	"0x87def081": [
-		"getFeeRecipient(int256)"
-	],
-	"0x7bd703e8": [
-		"getBalanceInEth(address)"
-	],
-	"0xd6d22fa4": [
-		"MetaCoin()"
-	],
-	"0x954ab4b2": [
-		"say()"
-	],
-	"0xfe13a823": [
-		"computeResponseFirstHalf(uint16)"
-	],
-	"0x2776a859": [
-		"computeResponseSecondHalf(uint16)"
-	],
-	"0x66772438": [
-		"computeResponse(uint16)"
-	],
-	"0x2cce81aa": [
-		"getBlockHash(int256)"
-	],
-	"0x32254992": [
-		"getPrevHash(int256)"
-	],
-	"0x44d03ac6": [
-		"BlockhashFetch(address)"
-	],
-	"0x0aece23c": [
-		"getFeeAmount(int256)"
-	],
-	"0x09dd0e81": [
-		"getBlockchainHead()"
-	],
-	"0x02394872": [
-		"getLastBlockHeight()"
-	],
-	"0x1f794436": [
-		"getBlockHeader(int256)"
-	],
-	"0x0699d07d": [
-		"updateMaxVal()"
-	],
-	"0x8f1327c0": [
-		"getRound(uint256)"
-	],
-	"0xda333ca6": [
-		"payOut(uint256)"
-	],
-	"0xc5b1d9aa": [
-		"newRound()"
-	],
-	"0xd4871517": [
-		"BTCLotto(address,uint256)"
-	],
-	"0x98d5fdca": [
-		"getPrice()"
-	],
-	"0x60b1e173": [
-		"getProof(uint256,address,address)"
-	],
-	"0x0ee07836": [
-		"adjustDifficulty(uint256)"
-	],
-	"0xd500dd6a": [
-		"challengeTimeout(uint256,bool,address)"
-	],
-	"0x18968a03": [
-		"finalize(uint256,address,address)"
-	],
-	"0x9af8c4ba": [
-		"respond(uint256,address,bytes)"
-	],
-	"0xbbdb31cb": [
-		"challenge(uint256,address,bool)"
-	],
-	"0x7c7a52bf": [
-		"newChallenge(uint256,address)"
-	],
-	"0x15c91115": [
-		"pbkdf2(bytes,bytes,uint256)"
-	],
-	"0x19c32e0b": [
-		"hmacsha256(bytes,bytes)"
-	],
-	"0x692ad3a9": [
-		"round(uint256,uint256,uint256,uint256)"
-	],
-	"0x75ee85bd": [
-		"salsa20_8(uint256,uint256)"
-	],
-	"0x6189be15": [
-		"columnround(uint256,uint256)"
-	],
-	"0xf2b445ad": [
-		"rowround(uint256,uint256)"
-	],
-	"0x541aea0f": [
-		"put(uint256,uint256)"
-	],
-	"0x669e48aa": [
-		"get(uint256,uint256)"
-	],
-	"0x3b996f40": [
-		"quarter(uint32,uint32,uint32,uint32)"
-	],
-	"0xe6e8c692": [
-		"computeResponseFirstHalf(uint256,uint16)"
-	],
-	"0x990f3f53": [
-		"computeResponseSecondHalf(uint256,uint16)"
-	],
-	"0x00b5b223": [
-		"computeResponse(uint256,uint16)"
-	],
-	"0x6bc3e0f0": [
-		"verifySecondHalf(uint256[4],uint256[4],uint256[4])"
-	],
-	"0x87393bc6": [
-		"verifyFirstHalf(uint256[4],uint256[4])"
-	],
-	"0x89495172": [
-		"convictFinal(uint256,uint256)"
-	],
-	"0x3f5e268f": [
-		"convictInitial(uint256,uint256)"
-	],
-	"0xa068e8d3": [
-		"convict(uint256,uint256,uint256,uint256)"
-	],
-	"0xc3169ef2": [
-		"respond(uint256,uint256[4])"
-	],
-	"0x287418e7": [
-		"query(uint256,uint16)"
-	],
-	"0x28472c6c": [
-		"claimComputation(bytes,bytes)"
-	],
-	"0xd2756e11": [
-		"finalizeNumber(uint256)"
-	],
-	"0x141c4e60": [
-		"challenge(uint256,address)"
-	],
-	"0x696bda86": [
-		"submitProposal(uint256,bytes)"
-	],
-	"0xf34ed4e6": [
-		"RanDAOPlus(address)"
-	],
-	"0x34c1b4ba": [
-		"sha(bytes)"
-	],
-	"0x11149ada": [
-		"getProof(uint256)"
-	],
-	"0x434cb64c": [
-		"startNextGeneration()"
-	],
-	"0x04106c8b": [
-		"startGeneration()"
-	],
-	"0x5cac8b27": [
-		"amazing()"
-	],
-	"0x8ac6a869": [
-		"isObsolete()"
-	],
-	"0xfee6d28c": [
-		"addSnapshot(string)"
-	],
-	"0x76f10ad0": [
-		"getSnapshot(uint256)"
-	],
-	"0x098ab6a1": [
-		"snapshotCount()"
-	],
-	"0xadd82871": [
-		"strEqual(string,string)"
-	],
-	"0x5ae5df8f": [
-		"deleteRef(string)"
-	],
-	"0x8bb0faee": [
-		"setRef(string,string)"
-	],
-	"0x7d89ae63": [
-		"__findRef(string)"
-	],
-	"0x9d170c5d": [
-		"getRef(string)"
-	],
-	"0x8c79a24d": [
-		"refName(uint256)"
-	],
-	"0x80d9eaa6": [
-		"refCount()"
-	],
-	"0xceebe28d": [
-		"repoInterfaceVersion()"
-	],
-	"0xfce59d0c": [
-		"MangoRepo()"
-	],
-	"0xb78bd4a5": [
-		"breakCookie(string)"
-	],
-	"0x47b47102": [
-		"bakeCookie(string)"
-	],
-	"0x3288eb0b": [
-		"ChineseCookies()"
-	],
-	"0x02ba8742": [
-		"sendCoins(address,uint256)"
-	],
-	"0x21a49ec2": [
-		"LCoin()"
-	],
-	"0xcd591822": [
-		"CanaryV7Fast()"
-	],
-	"0x6615dd83": [
-		"setSeedSourceB(address)"
-	],
-	"0x0c1fad51": [
-		"setSeedSourceA(address)"
-	],
-	"0xd7206124": [
-		"setInvestorLock(bool)"
-	],
-	"0xe6febc9b": [
-		"investorWithdraw(uint256)"
-	],
-	"0xe87508be": [
-		"investorDeposit()"
-	],
-	"0x03bda14e": [
-		"raiseMaxNumBets(uint256)"
-	],
-	"0x67acd805": [
-		"lowerMinWager(uint256)"
-	],
-	"0xe0457884": [
-		"betResolution(uint8,uint8,uint8,bool)"
-	],
-	"0x61886014": [
-		"combineDice(uint8,uint8)"
-	],
-	"0x69bdfd3a": [
-		"toContractDie(bytes,bytes,uint256)"
-	],
-	"0xfe72e717": [
-		"toDie(bytes)"
-	],
-	"0xd5a4a3c6": [
-		"findRecentBet(address)"
-	],
-	"0x784813e0": [
-		"lookupBet(uint256,uint256)"
-	],
-	"0x44dd4b3b": [
-		"lookupGeneration(uint256)"
-	],
-	"0x99bb875c": [
-		"funeralAndBirth(bytes,int256,bytes)"
-	],
-	"0x0fa9ced4": [
-		"emergencyFuneral()"
-	],
-	"0xf004073a": [
-		"performAction(uint256)"
-	],
-	"0xfed4614b": [
-		"funeral(bytes,int256)"
-	],
-	"0x62770252": [
-		"needsFuneral(uint256)"
-	],
-	"0x640f244b": [
-		"findSuitableGen()"
-	],
-	"0xe94a4db1": [
-		"isSuitableGen(uint256,uint256)"
-	],
-	"0x2df8e00d": [
-		"becomeMortal(uint256)"
-	],
-	"0x21520c5f": [
-		"calculatePayout(uint8,bool,uint256)"
-	],
-	"0x83e78b31": [
-		"bet(uint8,bool,uint8)"
-	],
-	"0x827ef325": [
-		"_parseMsgData(bytes)"
-	],
-	"0xb3c1a588": [
-		"parseMsgData(bytes)"
-	],
-	"0x32cea83e": [
-		"birth(bytes)"
-	],
-	"0x97950740": [
-		"roomForBirth()"
-	],
-	"0x918359c6": [
-		"needsBirth()"
-	],
-	"0x89ef40e7": [
-		"numberOfHealthyGenerations()"
-	],
-	"0xcce81927": [
-		"EtherDice(address,address)"
-	],
-	"0xc47bc007": [
-		"add_funds()"
-	],
-	"0xa1b9af31": [
-		"unlockBets()"
-	],
-	"0x46b305d6": [
-		"lockBetsForWithdraw()"
-	],
-	"0x55b775ea": [
-		"setFeed(address)"
-	],
-	"0x021991e7": [
-		"getBetsLocked()"
-	],
-	"0x0d1fce42": [
-		"getBankroll()"
-	],
-	"0x839930ba": [
-		"getMinimumBet()"
-	],
-	"0x0e1da6c3": [
-		"claimTimeout()"
-	],
-	"0xc7cf28fe": [
-		"canClaimTimeout()"
-	],
-	"0xc63ff8dd": [
-		"claim(bytes)"
-	],
-	"0x2d9a37d3": [
-		"getMaxPayout()"
-	],
-	"0x06b5f02d": [
-		"calcWinnings(uint256,uint256)"
-	],
-	"0xf93589ce": [
-		"didWin(bytes)"
-	],
-	"0xef4592fb": [
-		"getResult(bytes)"
-	],
-	"0x2fac1d36": [
-		"isReadyFor(address)"
-	],
-	"0xa094a031": [
-		"isReady()"
-	],
-	"0xaa1e84de": [
-		"hash(bytes)"
-	],
-	"0x59dac714": [
-		"hashTo256(bytes)"
-	],
-	"0xa48566ba": [
-		"serverSeed(address,bytes)"
-	],
-	"0xaa9669c1": [
-		"roll(uint256,bytes)"
-	],
-	"0xa9f6def0": [
-		"HonestDice()"
-	],
-	"0x84ebde52": [
-		"Under_the_Hood()"
-	],
-	"0xc0aa18e7": [
-		"History()"
-	],
-	"0x2004dff6": [
-		"Basics()"
-	],
-	"0xda82a035": [
-		"sweepCommission()"
-	],
-	"0xf4a81d08": [
-		"getKudosGiven(address)"
-	],
-	"0xe116b17e": [
-		"getKudosLeftForProject(address,address)"
-	],
-	"0x94f60a63": [
-		"getKudosLeft(address)"
-	],
-	"0xec3af4a9": [
-		"getProjectKudos(address)"
-	],
-	"0x505ff574": [
-		"register(address,uint256,bool)"
-	],
-	"0x72929b56": [
-		"getKudosPerProject(address)"
-	],
-	"0xd56b2889": [
-		"finish()"
-	],
-	"0x918f1bb5": [
-		"ProjectKudos()"
-	],
-	"0x23145ca0": [
-		"forceCheck()"
-	],
-	"0x01518d76": [
-		"sendQuery(uint256)"
-	],
-	"0x2a228fc2": [
-		"processWithdrawals()"
-	],
-	"0x788e26e7": [
-		"sponsorDeposit()"
-	],
-	"0xaacf5328": [
-		"setVideoID(string,uint256)"
-	],
-	"0xb5d03751": [
-		"YoutubeViews()"
-	],
-	"0x566735d8": [
-		"PreVNK(uint256,string,string,uint8)"
-	],
-	"0x55cc4e57": [
-		"setIssuer(address)"
-	],
-	"0x0eb3f5a0": [
-		"sweepCommission(uint256)"
-	],
-	"0xb66a323c": [
-		"claimThrone(string)"
-	],
-	"0xc8fdc891": [
-		"numberOfMonarchs()"
-	],
-	"0x76999896": [
-		"KingOfTheEtherThrone()"
-	],
-	"0x04b07a5e": [
-		"removeUpdater(address)"
-	],
-	"0x43d24a5e": [
-		"addUpdater(address)"
-	],
-	"0xd249a52e": [
-		"update(bytes,uint256[],uint256[])"
-	],
-	"0x08b7fa31": [
-		"PriceFeed()"
-	],
-	"0x7a6e9df7": [
-		"getTimestamp(bytes)"
-	],
-	"0x6b4dd158": [
-		"getPrice(bytes)"
-	],
-	"0x27d6c032": [
-		"unregister(bytes)"
-	],
-	"0x02dc2e1d": [
-		"queuePayment(bytes)"
-	],
-	"0x483ba09e": [
-		"setBitcoinBridge(address)"
-	],
-	"0xa480ca79": [
-		"collectFees(address)"
-	],
-	"0xc80c28a2": [
-		"getNumberOfParticipants()"
-	],
-	"0x54ba7daa": [
-		"enter(bytes,bytes)"
-	],
-	"0xa5468081": [
-		"Pyramid(address)"
-	],
-	"0x7bb6a4c6": [
-		"uno(uint256)"
-	],
-	"0x6d7da0b1": [
-		"MyContract()"
-	],
-	"0xd1738b72": [
-		"wroomWroom()"
-	],
-	"0x2262cd94": [
-		"wroom()"
-	],
-	"0x7bc49a95": [
-		"play(uint256,uint256)"
-	],
-	"0x5d3278f0": [
-		"LooneyFifty()"
-	],
-	"0xc0a963c9": [
-		"notifyWinner(address,uint256)"
-	],
-	"0x1b83b823": [
-		"notifyPlayer(uint256)"
-	],
-	"0xb94e962a": [
-		"allocateTickets(uint256)"
-	],
-	"0x5d495aea": [
-		"pickWinner()"
-	],
-	"0x4311de8f": [
-		"ownerWithdraw()"
-	],
-	"0x3169ff3e": [
-		"LooneyLottery()"
-	],
-	"0x8cf4dbfb": [
-		"collectBalance()"
-	],
-	"0xa88c5ef7": [
-		"NextPayout()"
-	],
-	"0xe977992d": [
-		"Doubler()"
-	],
-	"0xa33d4968": [
-		"Tripler()"
-	],
-	"0xb83069c5": [
-		"getStemPrice()"
-	],
-	"0x279e0912": [
-		"getDownloadPrice()"
-	],
-	"0x7ba38916": [
-		"changeAdminFromBoard(address)"
-	],
-	"0x3d6a3664": [
-		"setNewOracle(address)"
-	],
-	"0x8eec99c8": [
-		"setNewAdmin(address)"
-	],
-	"0x0790e880": [
-		"setBlockappsAddr(address)"
-	],
-	"0xeba36dbd": [
-		"setAddr(uint256,address)"
-	],
-	"0xed3058e0": [
-		"transferRight(address,bytes)"
-	],
-	"0xb7f2f33c": [
-		"transferRightIfApproved(address,bytes)"
-	],
-	"0xd50495f4": [
-		"addTransaction(bytes)"
-	],
-	"0xad5c613d": [
-		"purchase(bytes)"
-	],
-	"0xc2fb8f36": [
-		"TinyHuman(address,address,address)"
-	],
-	"0x37ab8f20": [
-		"notifyPlayer(uint256,uint256,uint256,uint256)"
-	],
-	"0x33f707d1": [
-		"ownerWithdraw(uint256)"
-	],
-	"0x4aa16737": [
-		"enter(uint8)"
-	],
-	"0x5601eaea": [
-		"execute(uint256,uint256)"
-	],
-	"0x699b328a": [
-		"randomize()"
-	],
-	"0xcd5e3c5d": [
-		"roll()"
-	],
-	"0xef7507c8": [
-		"testWinner(uint256)"
-	],
-	"0x80aed05f": [
-		"LooneyDice()"
-	],
-	"0xc81caae7": [
-		"acceptMember(address,string,string)"
-	],
-	"0x4f20f35a": [
-		"payExpenses(address,uint256)"
-	],
-	"0xea5ea470": [
-		"payFunding(uint256)"
-	],
-	"0x6a357465": [
-		"payHours(address,uint256)"
-	],
-	"0x85f8c16d": [
-		"claimHours(int256)"
-	],
-	"0x1b9f9647": [
-		"accessMyWallet(address)"
-	],
-	"0x1bad1d2e": [
-		"monitorWallet(address)"
-	],
-	"0xddb1bdc8": [
-		"credit(address,uint256,uint256)"
-	],
-	"0x70ab8ba8": [
-		"creditUpdate()"
-	],
-	"0x69433e12": [
-		"setExchange(uint256)"
-	],
-	"0x69c4113d": [
-		"setNewBudget(uint256,uint256,uint256,uint256)"
-	],
-	"0x127714c7": [
-		"getBudget()"
-	],
-	"0x9718b524": [
-		"newTreasury(address)"
-	],
-	"0x8da4d776": [
-		"newCommune(address)"
-	],
-	"0xac4b2bae": [
-		"newParameters(int256,uint256,int256,uint256)"
-	],
-	"0xa5ebf389": [
-		"getMoneyTotals()"
-	],
-	"0xa5ea11da": [
-		"getParameters()"
-	],
-	"0xd9e947f3": [
-		"kickOutMember(address)"
-	],
-	"0x7817a60f": [
-		"acceptMember(address,string)"
-	],
-	"0x20909fa0": [
-		"communityCurrency()"
-	],
-	"0x7c3064f1": [
-		"refundStake()"
-	],
-	"0xea851885": [
-		"buyStake(bool)"
-	],
-	"0x9dbc4f9b": [
-		"participantDetails(uint256)"
-	],
-	"0xd11f13df": [
-		"numberOfParticipantsWaitingForPayout()"
-	],
-	"0x253459e3": [
-		"feesSeperateFromBalanceApproximately()"
-	],
-	"0x57d4021b": [
-		"nextPayoutWhenPyramidBalanceTotalsApproximately()"
-	],
-	"0x09dfdc71": [
-		"currentPyramidBalanceApproximately()"
-	],
-	"0x8a5fb3ca": [
-		"currentFeePercentage()"
-	],
-	"0x6fbaaa1e": [
-		"currentMultiplier()"
-	],
-	"0xfae14192": [
-		"changeFeePercentage(uint256)"
-	],
-	"0xced92670": [
-		"changeMultiplier(uint256)"
-	],
-	"0x4229616d": [
-		"collectPercentOfFees(uint256)"
-	],
-	"0xb4022950": [
-		"collectFeesInEther(uint256)"
-	],
-	"0x686f2c90": [
-		"collectAllFees()"
-	],
-	"0x0358d965": [
-		"addPayout(uint256)"
-	],
-	"0xb9f256cd": [
-		"newProposalInEther(address,uint256,string,bytes)"
-	],
-	"0x83876bc9": [
-		"newProposalInWei(address,uint256,string,bytes)"
-	],
-	"0x522103fa": [
-		"changeUnicorn(uint256,address)"
-	],
-	"0x824dbc9a": [
-		"changeMembership(address,uint256,bool,string)"
-	],
-	"0x2a24f46c": [
-		"auctionEnd()"
-	],
-	"0x6f3a7561": [
-		"SimpleAuction(address)"
-	],
-	"0xe771066f": [
-		"marriageProof(bytes)"
-	],
-	"0x26826bf8": [
-		"setImage(bytes)"
-	],
-	"0xaf408d89": [
-		"setStatus(bytes)"
-	],
-	"0xce60f78d": [
-		"createMarriage(bytes,bytes,uint256,bytes,bytes)"
-	],
-	"0x4cdc6a73": [
-		"Marriage()"
-	],
-	"0x6e940a29": [
-		"changeHost(address)"
-	],
-	"0x739b47ca": [
-		"recordWin(address)"
-	],
-	"0x33a99e04": [
-		"selectWinner()"
-	],
-	"0x88017e05": [
-		"setContribution(uint256)"
-	],
-	"0xe3083fb5": [
-		"removeFromContribution(uint256)"
-	],
-	"0x8b7bcc86": [
-		"numWinners()"
-	],
-	"0x8f03850b": [
-		"numContributors()"
-	],
-	"0xc478fc37": [
-		"EtherWheel(uint256,uint256,uint8)"
-	],
-	"0x4594d06a": [
-		"delMinter(int256,address)"
-	],
-	"0x4b8e1ba8": [
-		"isMinter(int256,address)"
-	],
-	"0x8691162a": [
-		"TlcCoin()"
-	],
-	"0xd9d73887": [
-		"Diana()"
-	],
-	"0x51d38d5f": [
-		"addDeveloper(address,string)"
-	],
-	"0x9b5fde7d": [
-		"payOut(uint256,string)"
-	],
-	"0x45755dd6": [
-		"returnFunds(uint256)"
-	],
-	"0xc31d0031": [
-		"CrowdFundDAO(string,uint8,string)"
-	],
-	"0xa3053236": [
-		"SafeInvestments()"
-	],
-	"0x84054d3d": [
-		"cashout()"
-	],
-	"0x9a777d5d": [
-		"buyCoins()"
-	],
-	"0xcc8b34ab": [
-		"CrowdCoin()"
-	],
-	"0x362e2565": [
-		"returnDeposits()"
-	],
-	"0x1aa3a008": [
-		"register()"
-	],
-	"0xdd467064": [
-		"lock(uint256)"
-	],
-	"0x164e68de": [
-		"withdrawFees(address)"
-	],
-	"0x003b9d88": [
-		"setLowerFeePercentage(uint8)"
-	],
-	"0xf449619e": [
-		"collectPrize(uint256)"
-	],
-	"0x6b64c769": [
-		"startAuction()"
-	],
-	"0xecfc7ecc": [
-		"placeBid()"
-	],
-	"0xf9391d24": [
-		"AllPayAuction()"
-	],
-	"0xeebf9808": [
-		"PiggyBank()"
-	],
-	"0x315fdea3": [
-		"TreasureChest()"
-	],
-	"0x6fc9d5e4": [
-		"changeCompareTo(uint256)"
-	],
-	"0xabcf1328": [
-		"InterestBank()"
-	],
-	"0x69d79ad5": [
-		"moneySumAtSettlement(address,uint256,uint256,int256,uint256,uint256)"
-	],
-	"0xfe4667e9": [
-		"getMaxLossAfterTrade(address,uint256,uint256,int256,int256)"
-	],
-	"0xb3760c80": [
-		"orderMatch(uint256,uint256,uint256,int256,uint256,uint256,address,uint8,bytes,bytes,int256)"
-	],
-	"0x42bf4431": [
-		"orderMatchTest(uint256,uint256,uint256,int256,uint256,uint256,address,address,int256)"
-	],
-	"0x0448f79f": [
-		"addOptionChain(uint256,string,uint256,uint256,bytes,address,int256[])"
-	],
-	"0x5025b9ae": [
-		"expire(uint256,uint256,uint8,bytes,bytes,bytes)"
-	],
-	"0x177766e6": [
-		"getOptionChain(uint256)"
-	],
-	"0x615664ba": [
-		"Market()"
-	],
-	"0x70844f7a": [
-		"sendBadge(address,uint256)"
-	],
-	"0xd12c1e28": [
-		"badgesOf(address)"
-	],
-	"0x6299f8cf": [
-		"stop(uint256)"
-	],
-	"0xbe9a6555": [
-		"start()"
-	],
-	"0xb29b5366": [
-		"setRentable(bool)"
-	],
-	"0x91b7f5ed": [
-		"setPrice(uint256)"
-	],
-	"0xf5bade66": [
-		"setDeposit(uint256)"
-	],
-	"0x8b9e5385": [
-		"MeterSlock(uint256,uint256,address)"
-	],
-	"0x1a93fa4b": [
-		"reorganizeSubUsers()"
-	],
-	"0xbaf00f76": [
-		"removeAllSubUsers()"
-	],
-	"0x7ccfd45a": [
-		"removeSubUser(address)"
-	],
-	"0x0870607b": [
-		"addSubUser(address)"
-	],
-	"0xc5d5997c": [
-		"changeSubUser(address,address)"
-	],
-	"0x018f5472": [
-		"isAUser(address)"
-	],
-	"0x6d853ab6": [
-		"isSubUser(address)"
-	],
-	"0xc2e9fab3": [
-		"SubUser()"
-	],
-	"0x4789aaef": [
-		"EthereumDice()"
-	],
-	"0xd850288b": [
-		"etherlist_top()"
-	],
-	"0x37ae43a3": [
-		"BetOnHashV81()"
-	],
-	"0xd0679d34": [
-		"send(address,uint256)"
-	],
-	"0xa77b2e37": [
-		"Coin()"
-	],
-	"0x07da68f5": [
-		"stop()"
-	],
-	"0x758b5172": [
-		"setPlayersPerRound(uint256)"
-	],
-	"0x72388610": [
-		"paybackAll()"
-	],
-	"0x9eded57a": [
-		"paybackLast()"
-	],
-	"0x6bf8f85a": [
-		"forceFinish()"
-	],
-	"0xb688a363": [
-		"join()"
-	],
-	"0x547916ea": [
-		"finishRound()"
-	],
-	"0x8e035ac1": [
-		"BetOnHashV82()"
-	],
-	"0x2431f164": [
-		"process_payment()"
-	],
-	"0x2a745971": [
-		"BlockKing()"
-	],
-	"0xec93cfae": [
-		"FountainOfWealth()"
-	],
-	"0xed54746e": [
-		"lastAuction()"
-	],
-	"0x547eeac1": [
-		"acceptTransfer()"
-	],
-	"0xfe67a54b": [
-		"endAuction()"
-	],
-	"0x1998aeef": [
-		"bid()"
-	],
-	"0xe1c7392a": [
-		"init()"
-	],
-	"0xa80d4e9a": [
-		"EtherAuction(uint256)"
-	],
-	"0x6fa8de90": [
-		"changeMeatParameters(uint256,uint256)"
-	],
-	"0x340ddda6": [
-		"MeatConversionCalculator(uint256,uint256)"
-	],
-	"0x41fa4876": [
-		"multiBlockRandomGen(uint256,uint256)"
-	],
-	"0xd7a58658": [
-		"changeHouseedge(uint8)"
-	],
-	"0x85b1423e": [
-		"returnAll()"
-	],
-	"0xe1152343": [
-		"payout(uint256)"
-	],
-	"0x940c154b": [
-		"lockBet(uint256)"
-	],
-	"0x61472fd4": [
-		"CSGOBets()"
-	],
-	"0x06900c41": [
-		"ZeroPonzi()"
-	],
-	"0x51a5f2f2": [
-		"ConsultingHalf(address,address)"
-	],
-	"0x791b51f1": [
-		"Consulting(address,address)"
-	],
-	"0xcde99727": [
-		"calculateROI()"
-	],
-	"0x14ba5c09": [
-		"getDay()"
-	],
-	"0x3d750b28": [
-		"found()"
-	],
-	"0xa49d53a1": [
-		"SmartRevshare()"
-	],
-	"0xb3a2a6c0": [
-		"setOfficialWebsite(string)"
-	],
-	"0xa20495d3": [
-		"Managed()"
-	],
-	"0x8112821f": [
-		"EthVentures()"
-	],
-	"0x6111dd02": [
-		"calcCostsSelling(uint256,uint8,uint8,uint256)"
-	],
-	"0x550dd006": [
-		"calcCostsBuying(uint256,uint8,uint8,uint256)"
-	],
-	"0x7ef1925b": [
-		"getShareRange(uint256,uint8)"
-	],
-	"0x590528a9": [
-		"sellShares(uint256,uint8,uint256,uint256)"
-	],
-	"0x3f887fad": [
-		"buyShares(uint256,uint8,uint256,uint256)"
-	],
-	"0xc7489441": [
-		"closeMarketMaker(uint256)"
-	],
-	"0x968908a3": [
-		"createMarketMaker(uint256,uint16,uint256)"
-	],
-	"0x1335ff36": [
-		"createEventAndMarketMaker(uint256,uint256,uint8,uint32,address,uint256,uint8,uint16,uint256)"
-	],
-	"0xd7ed7453": [
-		"redeemWinnings(uint256)"
-	],
-	"0x154af6b1": [
-		"sendShares(uint256,uint8,uint256,address)"
-	],
-	"0x4757f1d2": [
-		"redeemAllOutcomes(uint256,uint256)"
-	],
-	"0x7a29332d": [
-		"buyAllOutcomes(uint256,uint256)"
-	],
-	"0xff49b26e": [
-		"createEvent(uint256,uint256,uint8,uint32,address,uint256,uint8)"
-	],
-	"0x76abc03b": [
-		"getShareDistribution(uint256)"
-	],
-	"0x90e3c278": [
-		"getShares(uint256[128])"
-	],
-	"0xb2c652f3": [
-		"getMarkets(uint256[128])"
-	],
-	"0xcdd13701": [
-		"getEventHashes(uint256[256])"
-	],
-	"0x5a58cd4c": [
-		"deleteContract()"
-	],
-	"0x74580e2f": [
-		"changeCreator(address)"
-	],
-	"0xabebb7f3": [
-		"MarketsContract()"
-	],
-	"0x084d72f4": [
-		"getWinningOutcome(uint256)"
-	],
-	"0x24d4e90a": [
-		"ln(uint256)"
-	],
-	"0x4b09ebb2": [
-		"e_exp(uint256)"
-	],
-	"0x45596e2e": [
-		"setFeeRate(uint256)"
-	],
-	"0x8fcc9cfb": [
-		"setMinDeposit(uint256)"
-	],
-	"0x9f7f760c": [
-		"SimpleDice()"
-	],
-	"0x112c7075": [
-		"ManualDeposit()"
-	],
-	"0x4cd11943": [
-		"NewManualInvestor(address,uint256)"
-	],
-	"0x476e04c7": [
-		"NewMessage(string)"
-	],
-	"0x611daa7e": [
-		"EmergencyBalanceReset(uint256)"
-	],
-	"0x6b1781b6": [
-		"Emergency()"
-	],
-	"0x3edd90e7": [
-		"NewOwner(address)"
-	],
-	"0x1097e579": [
-		"Enter()"
-	],
-	"0x9a92b7e7": [
-		"EthVenturesFinal()"
-	],
-	"0x4ae85627": [
-		"grindUnicorns(uint256)"
-	],
-	"0x677342ce": [
-		"sqrt(uint256)"
-	],
-	"0xeb08b304": [
-		"changeMeatProvider(address)"
-	],
-	"0x5938748e": [
-		"changeVotingRules(address,address,uint256,uint256,uint256)"
-	],
-	"0xb8d3bfe3": [
-		"MeatGrindersAssociation(address,address,uint256,uint256,uint256,address)"
-	],
-	"0xbff0fbb8": [
-		"calculateMeat(uint256)"
-	],
-	"0xa66f7ad6": [
-		"signRelease(uint256)"
-	],
-	"0x7d619d9b": [
-		"holdCoin(address,address)"
-	],
-	"0x209a5b8a": [
-		"moneySumAtSettlement(address,uint256,int256,uint256)"
-	],
-	"0x17c65aa7": [
-		"getMaxLossAfterTrade(address,uint256,int256,int256)"
-	],
-	"0x6663bbec": [
-		"orderMatch(uint256,uint256,int256,uint256,uint256,address,uint8,bytes,bytes,int256)"
-	],
-	"0xc6cb7a96": [
-		"orderMatchTest(uint256,uint256,int256,uint256,uint256,address,address,uint256,int256)"
-	],
-	"0xec0b4153": [
-		"getMoneyness(int256,uint256,uint256)"
-	],
-	"0xc398f030": [
-		"expire(uint256,uint8,bytes,bytes,bytes)"
-	],
-	"0xd4dfadbf": [
-		"getMarket(address)"
-	],
-	"0x756fb8c9": [
-		"getOptionChain()"
-	],
-	"0x0e1087c3": [
-		"getMarketMakerFunds()"
-	],
-	"0x2043285d": [
-		"getMarketMakers()"
-	],
-	"0x502414e4": [
-		"marketMaker(string)"
-	],
-	"0xd5544f94": [
-		"getFundsAndAvailable(address)"
-	],
-	"0x5c665f89": [
-		"getFunds(address,bool)"
-	],
-	"0x155dd5ee": [
-		"withdrawFunds(uint256)"
-	],
-	"0xa26759cb": [
-		"addFunds()"
-	],
-	"0xce88b145": [
-		"getAccount(uint256)"
-	],
-	"0x7c7c7695": [
-		"getAccountID(address)"
-	],
-	"0x0a7493b4": [
-		"Etheropt(uint256,string,uint256,uint256,bytes,address,int256[])"
-	],
-	"0x6617e11a": [
-		"NiceGuyTax()"
-	],
-	"0xb78b52df": [
-		"allocate(address,uint256)"
-	],
-	"0xe4fc6b6d": [
-		"distribute()"
-	],
-	"0x669dafe8": [
-		"toWei(uint256)"
-	],
-	"0x5c17f9f4": [
-		"approve(address,uint256,bytes)"
-	],
-	"0xab67aa58": [
-		"transferFrom(address,address,uint256,bytes)"
-	],
-	"0x5fd9dff6": [
-		"allowance(address,address,bytes)"
-	],
-	"0x8606f905": [
-		"balanceOf(address,bytes)"
-	],
-	"0x2a0d79ef": [
-		"totalSupply(bytes)"
-	],
-	"0x804ba97a": [
-		"tryGet(bytes)"
-	],
-	"0x24a852c6": [
-		"unset(bytes)"
-	],
-	"0xbf32bf97": [
-		"FailGuyTax()"
-	],
-	"0xc1e5304a": [
-		"CreateNewDraw(uint256,bytes)"
-	],
-	"0xb6294bde": [
-		"AdminGetFee()"
-	],
-	"0x3fa6497f": [
-		"AdminAddFunds()"
-	],
-	"0x0acf473b": [
-		"AdminCloseContract()"
-	],
-	"0x370b6939": [
-		"AdminSetDrawer(address)"
-	],
-	"0xe26c8434": [
-		"AdminStartDraw(string,bytes)"
-	],
-	"0xd96de4ce": [
-		"AdminDrawError()"
-	],
-	"0x3e0663e0": [
-		"AdminDrawProcess()"
-	],
-	"0x2b291eb6": [
-		"UserAddTicket(bytes)"
-	],
-	"0x78e80b39": [
-		"UserGetPrize()"
-	],
-	"0x53b7b2e9": [
-		"cEthereumlotteryNet(bytes)"
-	],
-	"0x7bc25372": [
-		"UserCheckBalance(address)"
-	],
-	"0xa2e62045": [
-		"update()"
-	],
-	"0xdeb6930c": [
-		"PriceTicker()"
-	],
-	"0x2da0d1ea": [
-		"etherSold()"
-	],
-	"0xb40a5627": [
-		"bidCount()"
-	],
-	"0x5d068051": [
-		"sendFees(address)"
-	],
-	"0x7a791524": [
-		"setNextFeePercentage(uint8)"
-	],
-	"0xf2b26d8f": [
-		"nextEtherForSale()"
-	],
-	"0xe6690fb1": [
-		"nextAuction(uint256)"
-	],
-	"0xd5563f31": [
-		"createAuction(uint256)"
-	],
-	"0x90c3a370": [
-		"AuctionMaster()"
-	],
-	"0xd98b9bb5": [
-		"placeBid(address,uint256)"
-	],
-	"0x63bd1d4a": [
-		"payout()"
-	],
-	"0x5dd672ec": [
-		"latestBid()"
-	],
-	"0xecb70fb7": [
-		"hasEnded()"
-	],
-	"0x44691f7e": [
-		"hasStarted()"
-	],
-	"0xe6d9bb0f": [
-		"secondsUntilEnd()"
-	],
-	"0x3197cbb6": [
-		"endTime()"
-	],
-	"0x78e97925": [
-		"startTime()"
-	],
-	"0xfe777bcd": [
-		"etherForSale()"
-	],
-	"0x5fb3e119": [
-		"Auction()"
-	],
-	"0xfe05e8b1": [
-		"assertFact(uint256,string)"
-	],
-	"0xf24b5779": [
-		"removeTrustedIssuer(address,string)"
-	],
-	"0xd8c90762": [
-		"addTrustedIssuer(address,string)"
-	],
-	"0x315e2f1b": [
-		"setTestString(string)"
-	],
-	"0x5af77fff": [
-		"Contract()"
-	],
-	"0x5a09f2f4": [
-		"setHouseFee(uint256)"
-	],
-	"0x4a67fa7d": [
-		"setLotteryFee(uint256)"
-	],
-	"0xb2353d69": [
-		"updateRightLottery(address)"
-	],
-	"0x1e2ca0f3": [
-		"updateLeftLottery(address)"
-	],
-	"0xbcc941b6": [
-		"totalWinners()"
-	],
-	"0x55234ec0": [
-		"remaining()"
-	],
-	"0x2f29d8c5": [
-		"elapsed()"
-	],
-	"0x3b355af6": [
-		"baseData()"
-	],
-	"0xb974b0a3": [
-		"allData()"
-	],
-	"0x313b7b19": [
-		"finance()"
-	],
-	"0xa5f8cdbb": [
-		"buyTicket(address)"
-	],
-	"0x1043dcdf": [
-		"LastIsMe(uint256,uint256)"
-	],
-	"0x3ead67b5": [
-		"changeContractOwner(address)"
-	],
-	"0x4c4766e8": [
-		"KittenRegistry()"
-	],
-	"0xd3437fe0": [
-		"assertFact(uint256,bytes)"
-	],
-	"0x249b4d0b": [
-		"removeTrustedIssuer(address,bytes)"
-	],
-	"0x6ec3af26": [
-		"addTrustedIssuer(address,bytes)"
-	],
-	"0x3133f2a7": [
-		"outstandingBalance()"
-	],
-	"0x64d905c0": [
-		"awaitingParticipants()"
-	],
-	"0xa26dbf26": [
-		"totalParticipants()"
-	],
-	"0x420a8ac8": [
-		"NanoPyramid()"
-	],
-	"0x501e8428": [
-		"getPart(bytes,uint256)"
-	],
-	"0x2675c123": [
-		"CloseContract()"
-	],
-	"0x48d9614d": [
-		"GetFee()"
-	],
-	"0x67dd74ca": [
-		"buyTicket(uint256)"
-	],
-	"0xd35ada32": [
-		"addParticipant(address,address)"
-	],
-	"0xd8e5ae6a": [
-		"Etheramid()"
-	],
-	"0x2a64fb63": [
-		"getSaleDate(bytes)"
-	],
-	"0x1b5ee6ae": [
-		"mintToken(int256,address,uint256)"
-	],
-	"0x6a0e605f": [
-		"MyToken(uint256,string,uint8,string,address)"
-	],
-	"0x2ad95786": [
-		"winner(address)"
-	],
-	"0xd2b8035a": [
-		"draw(uint256,uint256)"
-	],
-	"0x00c721ab": [
-		"setHand(uint256)"
-	],
-	"0x25ea269e": [
-		"Scissors()"
-	],
-	"0xaf769eff": [
-		"Paper()"
-	],
-	"0x60689557": [
-		"Rock()"
-	],
-	"0x1da0fb1b": [
-		"updateSettings(uint256,uint256,uint256,uint256,uint256,bool)"
-	],
-	"0x67f809e9": [
-		"DynamicPyramid()"
-	],
-	"0x99c724ef": [
-		"skipInLine(uint256,uint256)"
-	],
-	"0x93e84cd9": [
-		"play()"
-	],
-	"0xb95594e5": [
-		"lineOfPlayers(uint256)"
-	],
-	"0xfd35e71b": [
-		"entryPayoutDue(uint256)"
-	],
-	"0x030d406b": [
-		"entryPayout(uint256)"
-	],
-	"0xe46164c5": [
-		"waitingForPayout()"
-	],
-	"0xc8e4acef": [
-		"playerByAddress(address)"
-	],
-	"0xc038a38e": [
-		"totals()"
-	],
-	"0xe0429b6c": [
-		"ShinySquirrels()"
-	],
-	"0x244c23ee": [
-		"Token(uint256,string,uint8,string)"
-	],
-	"0xe3da41b5": [
-		"sortWinningNumbers(uint8[5])"
-	],
-	"0x090637a1": [
-		"GetPart(bytes,uint256)"
-	],
-	"0x05433a26": [
-		"GetNumbersFromHash(bytes)"
-	],
-	"0x7154ae61": [
-		"CheckNumbers(uint8[5])"
-	],
-	"0xd1d1c8ae": [
-		"ConvertNumbers(bytes)"
-	],
-	"0xcc131be1": [
-		"CreateNewDraw(uint256)"
-	],
-	"0x3211bb90": [
-		"OwnerAddFunds()"
-	],
-	"0x9d3e069c": [
-		"StartDraw()"
-	],
-	"0x3fbd40fd": [
-		"ProcessDraw()"
-	],
-	"0xd7e11e9d": [
-		"AddTicket(bytes)"
-	],
-	"0xe56b9dce": [
-		"GetPrize(uint256)"
-	],
-	"0x83b23b40": [
-		"cEthereumlotteryNet()"
-	],
-	"0x9bb5239a": [
-		"CheckPrize(address,uint256)"
-	],
-	"0x86e4e178": [
-		"CheckTickets(address,uint256,uint256)"
-	],
-	"0x068c966b": [
-		"DrawDetails(uint256)"
-	],
-	"0x269975d0": [
-		"GameDetails(uint256)"
-	],
-	"0xdd36e18b": [
-		"ContractStatus()"
-	],
-	"0x43e332c5": [
-		"Last_block_number_and_blockhash_used()"
-	],
-	"0x00873367": [
-		"comparisonchr(string)"
-	],
-	"0x421aeda6": [
-		"Set_your_game_number(string)"
-	],
-	"0xb6509c12": [
-		"Ethereum_twelve_bagger()"
-	],
-	"0xc8796572": [
-		"collectFees()"
-	],
-	"0xe97dcb62": [
-		"enter()"
-	],
-	"0x4ff13571": [
-		"x2()"
-	],
-	"0xbe040fb0": [
-		"redeem()"
-	],
-	"0xd30fbd0d": [
-		"safeSubtract(uint256,uint256)"
-	],
-	"0x3177029f": [
-		"approveAndCall(address,uint256)"
-	],
-	"0x4889ca88": [
-		"receiveApproval(address,uint256,address)"
-	],
-	"0x7682e6ff": [
-		"getTrustSetting(address)"
-	],
-	"0xc2a95cc9": [
-		"updateTrustSettings(address,uint256)"
-	],
-	"0xc08dd1dc": [
-		"IOU(string,string,uint8)"
-	],
-	"0x17e875e3": [
-		"Transparancy()"
-	],
-	"0x979b6f6f": [
-		"RoundInfo()"
-	],
-	"0x8c88752a": [
-		"ContributorList(uint256)"
-	],
-	"0x29f27577": [
-		"InvestorList(uint256)"
-	],
-	"0x68f65f02": [
-		"ChangeShownDenomination(bool,bool,bool,bool)"
-	],
-	"0x9f9eac67": [
-		"ChangeName(string)"
-	],
-	"0xdabf7dc8": [
-		"PayoutDividendEarly(uint256,bool)"
-	],
-	"0x0a4d564c": [
-		"TieUpLooseEnds()"
-	],
-	"0x5afeb106": [
-		"Sqrt()"
-	],
-	"0xc0b6f0c2": [
-		"NextRoundAndEvents()"
-	],
-	"0x28f03554": [
-		"ProcessDividend()"
-	],
-	"0xa7eeea37": [
-		"NewContributor(uint256)"
-	],
-	"0xb3dfcdc3": [
-		"Contribution(uint256)"
-	],
-	"0xde640e19": [
-		"Investment(uint256)"
-	],
-	"0xcec1365a": [
-		"ShortLimit(uint256)"
-	],
-	"0xe59f611f": [
-		"InputLimit(uint256)"
-	],
-	"0x1b55ba3a": [
-		"Start()"
-	],
-	"0x3ac5cb73": [
-		"GeometricPonzi()"
-	],
-	"0xea2d4cf8": [
-		"__DeployerFunctions(address,address,uint256)"
-	],
-	"0x990c8f79": [
-		"returnValue()"
-	],
-	"0x0aeacb5e": [
-		"getTotalRecords()"
-	],
-	"0x644998ae": [
-		"maintain(int256,uint256,uint256)"
-	],
-	"0x4b70cec4": [
-		"getTime(address)"
-	],
-	"0xfa544161": [
-		"getOwner(address)"
-	],
-	"0x617fba04": [
-		"getRecord(address)"
-	],
-	"0xc3c5a547": [
-		"isRegistered(address)"
-	],
-	"0x30945443": [
-		"update(address,string,string)"
-	],
-	"0x0d7af726": [
-		"addGame(address,string,string)"
-	],
-	"0xe37aa618": [
-		"distributeValue()"
-	],
-	"0xe06174e4": [
-		"settings()"
-	],
-	"0x3c21db0a": [
-		"theGames(uint256)"
-	],
-	"0x58150c8b": [
-		"GameRegistry()"
-	],
-	"0x99f4b251": [
-		"mine()"
-	],
-	"0x1c14179a": [
-		"GavCoin()"
-	],
-	"0x1fa03a2b": [
-		"isApprovedFor(address,address)"
-	],
-	"0x673448dd": [
-		"isApproved(address)"
-	],
-	"0xdaea85c5": [
-		"approve(address)"
-	],
-	"0xbbd39ac0": [
-		"coinBalanceOf(address)"
-	],
-	"0xd26c8a8a": [
-		"coinBalance()"
-	],
-	"0xc86a90fe": [
-		"sendCoin(uint256,address)"
-	],
-	"0x67eae672": [
-		"sendCoinFrom(address,uint256,address)"
-	],
-	"0xe2b05077": [
-		"getSaleDate(bytes,uint256)"
-	],
-	"0x779beca0": [
-		"getNumOfSalesWithSameId(bytes)"
-	],
-	"0x09957e69": [
-		"newSale(bytes,uint256,uint256)"
-	],
-	"0x64ac2c4a": [
-		"WavesPresale()"
-	],
-	"0xee95feaf": [
-		"isSeller(address)"
-	],
-	"0x60eb2826": [
-		"Badge()"
-	],
-	"0x5bc7e259": [
-		"updateRelease(uint32,uint32,uint32,bytes,bool)"
-	],
-	"0xf460590b": [
-		"updateSigner(address,bool)"
-	],
-	"0xbc8fbbf8": [
-		"nuke()"
-	],
-	"0x01b869f1": [
-		"release(uint32,uint32,uint32,bytes)"
-	],
-	"0x5c3d005d": [
-		"demote(address)"
-	],
-	"0xd0e0813a": [
-		"promote(address)"
-	],
-	"0x26db7648": [
-		"proposedVersion()"
-	],
-	"0x9d888e86": [
-		"currentVersion()"
-	],
-	"0x64ed31fe": [
-		"authVotes(address)"
-	],
-	"0xbf8ecf9c": [
-		"authProposals()"
-	],
-	"0x46f0975a": [
-		"signers()"
-	],
-	"0x7df23b6a": [
-		"ReleaseOracle(address[])"
-	],
-	"0xf4b2dfea": [
-		"Matching_Finneys()"
-	],
-	"0xd7c23572": [
-		"historyTimesPlayed(address)"
-	],
-	"0xac5e81a9": [
-		"historyPayout(address)"
-	],
-	"0xadaccd74": [
-		"getNickname(address)"
-	],
-	"0x1c5d9faa": [
-		"setNickname(string)"
-	],
-	"0x477801b1": [
-		"getLastRoundResults_by_index(uint256)"
-	],
-	"0x3855dcd6": [
-		"getContrarians_by_index(uint256)"
-	],
-	"0xdfc765dc": [
-		"getMatchers_by_index(uint256)"
-	],
-	"0xb7297cf3": [
-		"gameSettings()"
-	],
-	"0xd68199dc": [
-		"gameStats()"
-	],
-	"0xcbd08c8c": [
-		"config(uint256,uint256,uint256,uint256)"
-	],
-	"0xd18611d6": [
-		"reactivate()"
-	],
-	"0x51b42b00": [
-		"deactivate()"
-	],
-	"0x60f8af90": [
-		"refundRound()"
-	],
-	"0x749aa2d9": [
-		"endRound()"
-	],
-	"0x7f98444f": [
-		"randomEnd()"
-	],
-	"0xde14bbf7": [
-		"randomGen(uint256,uint256)"
-	],
-	"0x1a1df394": [
-		"Play(bool)"
-	],
-	"0x4fa99dd0": [
-		"Matching_Ethers()"
-	],
-	"0x1eb5ea2e": [
-		"returnFunds()"
-	],
-	"0xa352f1a8": [
-		"calcSHA3(bytes)"
-	],
-	"0x46e44f63": [
-		"getCheckRecordTS(bytes)"
-	],
-	"0x4ac6b2be": [
-		"getCheckRecordCreator(bytes)"
-	],
-	"0xfa8dc33a": [
-		"checkRecordExists(bytes)"
-	],
-	"0xa23744f0": [
-		"tryCreateCheckRecord(bytes)"
-	],
-	"0xcd50d44f": [
-		"CheckRepresentment()"
-	],
-	"0x2f570a23": [
-		"test(bytes)"
-	],
-	"0xb028ee13": [
-		"s2b(string)"
-	],
-	"0xf9a7a2ef": [
-		"named(bytes)"
-	],
-	"0x06005754": [
-		"nameRegAddress()"
-	],
-	"0x83197ef0": [
-		"destroy()"
-	],
-	"0x744d8b4f": [
-		"recordWin(uint256,uint256)"
-	],
-	"0xea3d2827": [
-		"selectWinner(string)"
-	],
-	"0x8afa08bd": [
-		"setDrawDate(uint256)"
-	],
-	"0x6e2cde85": [
-		"drawPot(string,string)"
-	],
-	"0x1f1f5e76": [
-		"addValueToContribution(uint256)"
-	],
-	"0xc431f885": [
-		"addToContribution()"
-	],
-	"0x0a2282ae": [
-		"JackPot()"
-	],
-	"0x3f19d043": [
-		"getContributions(address)"
-	],
-	"0xf7c9f74a": [
-		"insert_contribution(address,uint256)"
-	],
-	"0xe724529c": [
-		"freezeAccount(address,bool)"
-	],
-	"0xb3ea3924": [
-		"PointlessCoin(int256,uint256,string,uint8,string,address)"
-	],
-	"0xd014c01f": [
-		"enter(address)"
-	],
-	"0x9c7e8a03": [
-		"addParticipant(address,address,uint256)"
-	],
-	"0xe837ab59": [
-		"getParticipantByAddress(address)"
-	],
-	"0xe67cdfb7": [
-		"moveOldUser(uint256)"
-	],
-	"0x28f90e4b": [
-		"Etheramid2()"
-	],
-	"0xad605729": [
-		"getParticipantCount()"
-	],
-	"0x53850db3": [
-		"getParticipantById(uint256)"
-	],
-	"0x73e30e49": [
-		"majorEventFunc(uint256,bytes,bytes)"
-	],
-	"0x682d3bb0": [
-		"pdfCertificateProof(bytes)"
-	],
-	"0x9844347b": [
-		"createCertificate(bytes,bytes,uint256,bytes)"
-	],
-	"0x1555e337": [
-		"ConferenceCertificate()"
-	],
-	"0x31c2bd0b": [
-		"propose(address,bytes,uint256)"
-	],
-	"0xc7d6faf1": [
-		"easyPropose(address,uint256)"
-	],
-	"0xc9030ea0": [
-		"addMember(address,bool)"
-	],
-	"0xa6a20ff6": [
-		"DSEasyMultisig(uint256,uint256,uint256,uint256)"
-	],
-	"0xad8d5f48": [
-		"exec(address,bytes,uint256)"
-	],
-	"0x64aabe92": [
-		"tryExec(address,bytes,uint256)"
-	],
-	"0xa6f9dae1": [
-		"changeOwner(address)"
-	],
-	"0xca6ad1e4": [
-		"setCustomGasPrice(uint256)"
-	],
-	"0x68742da6": [
-		"withdrawFunds(address)"
-	],
-	"0xd9597016": [
-		"multisetCustomGasPrice(uint256[],address[])"
-	],
-	"0xdb37e42f": [
-		"multisetProofType(uint256[],address[])"
-	],
-	"0x0f825673": [
-		"deleteCoupon(string)"
-	],
-	"0xb5bfdd73": [
-		"addDSource(string,bytes1,uint256)"
-	],
-	"0x81a60c0d": [
-		"getResults(uint256)"
-	],
-	"0x92093dd6": [
-		"getLastResult()"
-	],
-	"0xdd10d97e": [
-		"getPlayerWaiting()"
-	],
-	"0x96f7807a": [
-		"getDuel2(uint256)"
-	],
-	"0x67bd69a6": [
-		"getLastDuel2()"
-	],
-	"0xb782fc9b": [
-		"getFirstActiveDuel2()"
-	],
-	"0x8dc45377": [
-		"getDuel1(uint256)"
-	],
-	"0xcb10e0c5": [
-		"getLastDuel1()"
-	],
-	"0x717fedf0": [
-		"getFirstActiveDuel1()"
-	],
-	"0xb1418cf4": [
-		"payHouse()"
-	],
-	"0x6f52167d": [
-		"payDuel(address,string,address,string)"
-	],
-	"0x528fd7b0": [
-		"manualPayExpiredDuel()"
-	],
-	"0x2d0104a5": [
-		"updateFirstDuel1(uint256)"
-	],
-	"0x0cf45ba5": [
-		"updateFirstDuel2(uint256)"
-	],
-	"0xf91a792e": [
-		"decryptHand(string,uint256,uint256,uint256)"
-	],
-	"0xe1bc3003": [
-		"reveal(bytes,string)"
-	],
-	"0x953307d8": [
-		"revealScissors(string)"
-	],
-	"0xe7740cf9": [
-		"revealPaper(string)"
-	],
-	"0x3f2f46b4": [
-		"revealRock(string)"
-	],
-	"0xa28ecf0b": [
-		"sendCryptedHand(bytes)"
-	],
-	"0xb50954b6": [
-		"cancelWaitingForOpponent()"
-	],
-	"0x1ce624d6": [
-		"Crypted_RPS()"
-	],
-	"0xb2e85b67": [
-		"getPlayerStatus(address,uint256)"
-	],
-	"0x656d2f63": [
-		"ManagedAccount(address)"
-	],
-	"0x0b6d8d52": [
-		"createDAO(address,uint256,uint256)"
-	],
-	"0x81788e2b": [
-		"addAllowedAddress(address)"
-	],
-	"0x3fc6bc94": [
-		"payDAO()"
-	],
-	"0xe8038e25": [
-		"TokenSale(uint256,uint256,address)"
-	],
-	"0x13d4bc24": [
-		"buyTokenProxy(address)"
-	],
-	"0x19901f1d": [
-		"TokenSale(uint256,uint256)"
-	],
-	"0x7b1a4909": [
-		"transferETH(address,uint256)"
-	],
-	"0xf29d2f28": [
-		"setTokenHolder(address)"
-	],
-	"0xdc52696f": [
-		"tokenSupplyChanged()"
-	],
-	"0x8ed67a44": [
-		"setPrice(uint16)"
-	],
-	"0x0e662cf0": [
-		"buyTokens(uint16)"
-	],
-	"0xd0febe4c": [
-		"buyTokens()"
-	],
-	"0x7824407f": [
-		"tokenSupply()"
-	],
-	"0x11103599": [
-		"Token_Offer(address,address,uint16)"
-	],
-	"0xfe97ee88": [
-		"hasPhone(address)"
-	],
-	"0xa02b9aac": [
-		"getPaymentDataByAddress(address)"
-	],
-	"0x1f83f440": [
-		"getPaymentByAddress(address)"
-	],
-	"0xb958a5e1": [
-		"getPhoneByAddress(address)"
-	],
-	"0xe3ffc9a3": [
-		"sendEtherToOwner()"
-	],
-	"0x4636a159": [
-		"newPhoneToAddr(address,uint256)"
-	],
-	"0xd6f42038": [
-		"PhoneToAddress()"
-	],
-	"0xdb641ab4": [
-		"Game_balance_in_Ethers()"
-	],
-	"0x2c329e99": [
-		"Last_block_number_and_bloctime_used()"
-	],
-	"0x6673ce2b": [
-		"Results_of_the_last_round()"
-	],
-	"0xfd68a422": [
-		"returnmoneycreator(uint8,uint128)"
-	],
-	"0xc3d23e10": [
-		"checkBet()"
-	],
-	"0x1437f9a3": [
-		"Set_your_game_number(uint16)"
-	],
-	"0x5f2e686d": [
-		"Ethereum_eight_bagger()"
-	],
-	"0xd173707d": [
-		"hasPhysicalAddress(address)"
-	],
-	"0x0d368fee": [
-		"deverify(address)"
-	],
-	"0x63a9c3d7": [
-		"verify(address)"
-	],
-	"0x293ffca3": [
-		"AddressReg()"
-	],
-	"0x6b256f57": [
-		"DAOSecurity(address,address,bytes,uint256,uint256,uint128)"
-	],
-	"0x7648c929": [
-		"returnRemainingEther()"
-	],
-	"0xd7ccc2c3": [
-		"getLastPayment()"
-	],
-	"0xc988d70f": [
-		"getDailyWithdrawLimit()"
-	],
-	"0x0acc4382": [
-		"getMinDailyWithdrawLimit()"
-	],
-	"0x550538f6": [
-		"getOneTimeCosts()"
-	],
-	"0xf7b89a3e": [
-		"getTotalCosts()"
-	],
-	"0x879d46fd": [
-		"DAOTrust(address,address,bytes,uint256,uint256,uint128)"
-	],
-	"0xdb006a75": [
-		"redeem(uint256)"
-	],
-	"0xcc872b66": [
-		"issue(uint256)"
-	],
-	"0xf9e84395": [
-		"unexempt(address)"
-	],
-	"0xf1320af2": [
-		"exempt(address)"
-	],
-	"0x4cdb48e4": [
-		"isValidNym(address)"
-	],
-	"0x5ed84aa6": [
-		"getNymCenterAPIURL()"
-	],
-	"0x206a44f3": [
-		"getNum(bytes,uint256)"
-	],
-	"0x82f0d875": [
-		"makeHash()"
-	],
-	"0x350fbe2e": [
-		"calcNextDrawTime()"
-	],
-	"0xfea2920e": [
-		"createNewDraw()"
-	],
-	"0xacc5a0dc": [
-		"GetPrize()"
-	],
-	"0xd4e78272": [
-		"Draw()"
-	],
-	"0xd224118f": [
-		"PrepareDraw()"
-	],
-	"0x91d8b14e": [
-		"BuyTickets()"
-	],
-	"0xcee6ee38": [
-		"aEthereumlotteryNet()"
-	],
-	"0x24c9bf5e": [
-		"Prizes()"
-	],
-	"0xb47d89ad": [
-		"Details()"
-	],
-	"0xffcce369": [
-		"changeIPFSHash(string)"
-	],
-	"0x86a5ff97": [
-		"changeStatus(string)"
-	],
-	"0xf3c7d275": [
-		"prenup(string,string,string,string,string,address,address)"
-	],
-	"0xf00acc47": [
-		"prepareRoll(uint256,uint256)"
-	],
-	"0x983ef725": [
-		"getDifficulty(uint256)"
-	],
-	"0x79baa8a9": [
-		"BasicIncome_CoFund()"
-	],
-	"0x932db761": [
-		"profitsFromBitnationDebitCard()"
-	],
-	"0x0ff0a4df": [
-		"reFund()"
-	],
-	"0xfee35ff8": [
-		"newInvest(uint256,address,uint256)"
-	],
-	"0x1d2dbb22": [
-		"CancelMyInvest()"
-	],
-	"0x1ceea715": [
-		"GetMyInvestFee()"
-	],
-	"0xfbae5e7d": [
-		"Investors(uint256)"
-	],
-	"0xf5c8d71b": [
-		"forceMove(address,address,uint256)"
-	],
-	"0x3e476053": [
-		"moveFunds(address,uint256)"
-	],
-	"0xa4699cad": [
-		"resetWithdrawls()"
-	],
-	"0x12d00c2e": [
-		"soloWithdraw(uint256)"
-	],
-	"0x6389654e": [
-		"changeDailyWithdrawalLimit(uint256)"
-	],
-	"0xbc9147a4": [
-		"Foundation()"
-	],
-	"0x6981b5f4": [
-		"getLength(string)"
-	],
-	"0xd052fbf6": [
-		"getHistory(string,uint256)"
-	],
-	"0x13b2663b": [
-		"cash_received(string)"
-	],
-	"0x96ef7aa0": [
-		"cash_transfered(string)"
-	],
-	"0x64265b1a": [
-		"share_transfered(string)"
-	],
-	"0x1d8b70da": [
-		"order_received(string)"
-	],
-	"0xe3280126": [
-		"addOrder(string,bool)"
-	],
-	"0x712ca0f8": [
-		"getOrder(string)"
-	],
-	"0xdd67a360": [
-		"OrderLifeCycle()"
-	],
-	"0x9287c877": [
-		"getNavLength()"
-	],
-	"0x7cef6047": [
-		"getNavHistory(uint256)"
-	],
-	"0xbe1c766b": [
-		"getLength()"
-	],
-	"0xc8691b2a": [
-		"getHistory(uint256)"
-	],
-	"0xcdb6753b": [
-		"setNav(uint32)"
-	],
-	"0xc494f71a": [
-		"LedgerFund(uint32,uint32,uint64,uint64)"
-	],
-	"0xf99fc046": [
-		"dEthereumlotteryNet()"
-	],
-	"0xd499555b": [
-		"getFirstActiveDuel()"
-	],
-	"0xe1376da2": [
-		"updateFirstActiveGamble(uint256)"
-	],
-	"0xc6ae3b57": [
-		"dEthereumlotteryNet(address,address)"
-	],
-	"0x477bddaa": [
-		"setContractAddress(address)"
-	],
-	"0xe3914699": [
-		"dEthereumlotteryNetWinners(address)"
-	],
-	"0xa87d942c": [
-		"getCount()"
-	],
-	"0xfc1f2a70": [
-		"Add(uint256,string,string)"
-	],
-	"0x84dac46e": [
-		"Fucksign()"
-	],
-	"0xa36c8ec2": [
-		"UpdateContractorAddress(address)"
-	],
-	"0x64e24f4b": [
-		"UpdateClientTokenAccount(address)"
-	],
-	"0xf765088f": [
-		"UpdateClientAddress(address)"
-	],
-	"0xa0f029fc": [
-		"ContractorInterface(address,address,address)"
-	],
-	"0x17db59a4": [
-		"dEthereumlotteryNet(address,address,address)"
-	],
-	"0x2530c905": [
-		"rand(uint256)"
-	],
-	"0x793cd71e": [
-		"cashOut()"
-	],
-	"0x6a9d2afd": [
-		"playToWinTest(uint256)"
-	],
-	"0x478ae93c": [
-		"playToWin(uint256)"
-	],
-	"0x63bfe3d8": [
-		"SkillBeatsLuck()"
-	],
-	"0xc2985578": [
-		"foo()"
-	],
-	"0x76da5667": [
-		"admin_kill()"
-	],
-	"0xd2ef7398": [
-		"challenge()"
-	],
-	"0x26745909": [
-		"PRNG_Challenge()"
-	],
-	"0x8a323b38": [
-		"Contract(uint256,string,uint8,string)"
-	],
-	"0x8f4ffcb1": [
-		"receiveApproval(address,uint256,address,bytes)"
-	],
-	"0x72c7c85a": [
-		"minority()"
-	],
-	"0x354d7e40": [
-		"Payout()"
-	],
-	"0xd0821b0e": [
-		"bet(uint8)"
-	],
-	"0x29d6f899": [
-		"BetOnBlue()"
-	],
-	"0x5d5bc4cb": [
-		"BetOnRed()"
-	],
-	"0xe5dd90a5": [
-		"HumanStandardToken(uint256,string,uint8,string)"
-	],
-	"0xb81e43fc": [
-		"getEventName()"
-	],
-	"0xc2def3b9": [
-		"getOrganizer()"
-	],
-	"0xbb3b8dca": [
-		"getCertificateHash(bytes)"
-	],
-	"0x89eedf00": [
-		"setPdfHash(bytes,bytes)"
-	],
-	"0xd1f7a4e4": [
-		"createCertificate(bytes)"
-	],
-	"0xea4af029": [
-		"ConferenceCertification()"
-	],
-	"0x9462eae5": [
-		"ChangeContractor(address)"
-	],
-	"0x9ae4e388": [
-		"ChangeClientTokenAccount(address,bool)"
-	],
-	"0xb7538f3e": [
-		"ChangeClient(address)"
-	],
-	"0x3e0d4f4a": [
-		"ApproveContractorProposal()"
-	],
-	"0x8b863095": [
-		"setContractorProposal(uint256,bytes)"
-	],
-	"0x00faf4dd": [
-		"getTokenDivisor()"
-	],
-	"0x270cfee1": [
-		"getTokenAccount()"
-	],
-	"0x708f29a6": [
-		"getTotalPayments()"
-	],
-	"0x938199a5": [
-		"getDateOfLastPayment()"
-	],
-	"0xd02a9889": [
-		"getDateOfFirstPayment()"
-	],
-	"0x0380e2f3": [
-		"getHashOfTheSignedDocument()"
-	],
-	"0xdabc706e": [
-		"getProposalCost()"
-	],
-	"0x924c28c1": [
-		"ContractInterface(address,address,address)"
-	],
-	"0x3059ac30": [
-		"Escrow(address,address)"
-	],
-	"0xe5225381": [
-		"collect()"
-	],
-	"0x3ccb7dc9": [
-		"CrowdFund(uint256,uint256)"
-	],
-	"0xc2412676": [
-		"Token()"
-	],
-	"0xcae9ca51": [
-		"approveAndCall(address,uint256,bytes)"
-	],
-	"0xe5a27038": [
-		"Pluton(uint256,string,uint8,string)"
-	],
-	"0x3e0dfbdf": [
-		"getInvestorByAddress(address)"
-	],
-	"0x1dea0c57": [
-		"getRealBet(uint256)"
-	],
-	"0x57764094": [
-		"getRate(uint256)"
-	],
-	"0x2f1927cb": [
-		"prepareRoll(uint256,uint256,uint256)"
-	],
-	"0x414ceac0": [
-		"investorAddFee(uint256)"
-	],
-	"0x9a7a7c11": [
-		"makeRoll(uint256)"
-	],
-	"0xe97db66e": [
-		"setJackpot()"
-	],
-	"0xe9b93569": [
-		"OwnerGetFee()"
-	],
-	"0x54738157": [
-		"OwnerCloseContract()"
-	],
-	"0x25209260": [
-		"PrepareRoll(uint256)"
-	],
-	"0x4247f52d": [
-		"DoRoll()"
-	],
-	"0x7dee2cad": [
-		"CancelMyInvestment()"
-	],
-	"0xf9983a12": [
-		"GetMyInvestmentBalance()"
-	],
-	"0xc0819961": [
-		"Invest()"
-	],
-	"0xe8930efd": [
-		"Investors(address)"
-	],
-	"0x860e9960": [
-		"BetPriceLimit()"
-	],
-	"0x149c5066": [
-		"ChanceOfWinning(uint256)"
-	],
-	"0x3e5fd9b5": [
-		"dEthereumlotteryNet(address,address,bool,address)"
-	],
-	"0xd743ca38": [
-		"newWinner(uint256,address,uint256,uint256,uint256)"
-	],
-	"0x6103d915": [
-		"Winners(uint256)"
-	],
-	"0xaacc5a17": [
-		"getRandom()"
-	],
-	"0x1c02708d": [
-		"killContract()"
-	],
-	"0x63deb2c5": [
-		"changeMemberAddress(address)"
-	],
-	"0xc127c247": [
-		"addMember(address,string)"
-	],
-	"0xb4d9cc3a": [
-		"profitDisperser()"
-	],
-	"0x4e71e0c8": [
-		"claimOwnership()"
-	],
-	"0xbcb3b5d2": [
-		"getGamblesList(uint256)"
-	],
-	"0x6e1b6bcc": [
-		"checkMyBet(address)"
-	],
-	"0x942385eb": [
-		"getPayroll()"
-	],
-	"0xa0e2abf7": [
-		"getFirstActiveGamble()"
-	],
-	"0x85b4bb53": [
-		"getSettings()"
-	],
-	"0xf9e27106": [
-		"investmentEntryCost()"
-	],
-	"0x6ed43eb0": [
-		"getInvestorList(uint256)"
-	],
-	"0xf7ae9421": [
-		"checkInvestorBalance(address)"
-	],
-	"0x2c6b2c92": [
-		"checkProfitLossSinceInvestorChange()"
-	],
-	"0x6f3fe404": [
-		"updateBalances()"
-	],
-	"0xb18c6847": [
-		"manualUpdateBalances()"
-	],
-	"0x2037fcbf": [
-		"withdrawInvestment(uint256)"
-	],
-	"0xe8b5e51f": [
-		"invest()"
-	],
-	"0x06c1df7b": [
-		"checkBetColumn(uint8)"
-	],
-	"0xc124e2ea": [
-		"checkBetDozen(uint8)"
-	],
-	"0xc1ae4044": [
-		"checkBetColor(uint8)"
-	],
-	"0xf80b3cfa": [
-		"checkBetLowhigh(uint8)"
-	],
-	"0x57006864": [
-		"checkBetParity(uint8)"
-	],
-	"0x86269a88": [
-		"checkBetNumber(uint8)"
-	],
-	"0x021c309a": [
-		"solveBet(address,uint8,bool,uint8)"
-	],
-	"0x403abbc7": [
-		"updateFirstActiveGamble()"
-	],
-	"0xd02bf162": [
-		"spinTheWheel()"
-	],
-	"0xe548cf13": [
-		"betOnColumn(bool,bool,bool)"
-	],
-	"0xbfe8c107": [
-		"betOnDozen(bool,bool,bool)"
-	],
-	"0xb738169c": [
-		"betOnOddEven(bool,bool)"
-	],
-	"0xadf54e0c": [
-		"betOnLowHigh(bool,bool)"
-	],
-	"0x5b7d47a9": [
-		"betOnColor(bool,bool)"
-	],
-	"0xb400d149": [
-		"betOnNumber(uint8)"
-	],
-	"0xb8cf14e7": [
-		"updateStatusPlayer()"
-	],
-	"0x53f818d6": [
-		"checkBetValue()"
-	],
-	"0x2888f9d0": [
-		"updateMaxBet()"
-	],
-	"0x63a8dac2": [
-		"changeSettings(uint256,uint256,uint256,uint8,uint256,uint256,uint8,uint8)"
-	],
-	"0x5fa21f1f": [
-		"enableBetting()"
-	],
-	"0xc87b36ed": [
-		"disableBetting()"
-	],
-	"0x31119b4d": [
-		"changeDeveloper(address)"
-	],
-	"0xd6af9411": [
-		"Rouleth()"
-	],
-	"0x671fa0a0": [
-		"Inscription(string)"
-	],
-	"0xf6232556": [
-		"Security_GetNumberOfAttemptsToConnectBankAccountToANewOwnerAddress()"
-	],
-	"0x766a3f2e": [
-		"Security_ConnectBankAccountToNewOwnerAddress(uint32,string)"
-	],
-	"0xb45c48dc": [
-		"Security_AddPasswordSha3HashToBankAccount(bytes)"
-	],
-	"0xaf27c7b3": [
-		"Security_HasPasswordSha3HashBeenAddedToBankAccount()"
-	],
-	"0x19663f7f": [
-		"TransferAmountFromBankAccountToAddress(uint256,address)"
-	],
-	"0x85c7a953": [
-		"WithdrawFullBalanceFromBankAccount()"
-	],
-	"0x13651124": [
-		"WithdrawAmountFromBankAccount(uint256)"
-	],
-	"0x62b24189": [
-		"DepositToBankAccountFromDifferentAddress(uint32)"
-	],
-	"0x9a9c9c53": [
-		"DepositToBankAccount()"
-	],
-	"0xcf2e3efc": [
-		"GetBankAccountBalance()"
-	],
-	"0x25f3da52": [
-		"GetBankAccountNumber()"
-	],
-	"0x32829a23": [
-		"OpenBankAccount()"
-	],
-	"0x9be1fcee": [
-		"BankOwner_DisableConnectBankAccountToNewOwnerAddress()"
-	],
-	"0x2dae9878": [
-		"BankOwner_EnableConnectBankAccountToNewOwnerAddress()"
-	],
-	"0x07718a3b": [
-		"BankOwner_WithdrawDonations()"
-	],
-	"0xb774d3d7": [
-		"BankOwner_GetDonationsBalance()"
-	],
-	"0xd917deb5": [
-		"Donate()"
-	],
-	"0xbcc6092a": [
-		"MyEtherBank()"
-	],
-	"0xd3c0715b": [
-		"vote(uint256,bool,string)"
-	],
-	"0xb1050da5": [
-		"newProposal(address,uint256,string,bytes)"
-	],
-	"0xbcca1fd3": [
-		"changeVotingRules(uint256,uint256,int256)"
-	],
-	"0x9644fcbd": [
-		"changeMembership(address,bool,string)"
-	],
-	"0x3b143184": [
-		"Congress(uint256,uint256,int256,address)"
-	],
-	"0xb21bce4c": [
-		"vote(bytes,bool)"
-	],
-	"0x68f2ab8e": [
-		"Currency(string,string)"
-	],
-	"0x60708ae3": [
-		"issueAndCommit(address,address,uint256,uint256)"
-	],
-	"0xc74e907b": [
-		"commit(address,uint256,uint256)"
-	],
-	"0x1d8ae626": [
-		"Security(string,string)"
-	],
-	"0xa5b1e13d": [
-		"settle(address,address,uint256,uint256)"
-	],
-	"0xc9cfac55": [
-		"refundCurrency(address,uint256,uint256)"
-	],
-	"0x144267e0": [
-		"refundSecurity(address,uint256,uint256)"
-	],
-	"0x6d09e2ec": [
-		"commitCurrency(address,uint256,uint256)"
-	],
-	"0xf34c7010": [
-		"commitSecurity(address,uint256,uint256)"
-	],
-	"0xa925d85e": [
-		"Exchange(address,address)"
-	],
-	"0xd449ce7c": [
-		"Administered()"
-	],
-	"0x23df9df5": [
-		"_refund(uint256)"
-	],
-	"0x8f0c724c": [
-		"setOperationsCallGas(uint256)"
-	],
-	"0x24c65f35": [
-		"updateRefundGas()"
-	],
-	"0x3f2f1596": [
-		"setupTreasury(address,uint256)"
-	],
-	"0x5b65b9ab": [
-		"setFee(uint256,uint256,uint256)"
-	],
-	"0xb2855b4f": [
-		"setFeeAddr(address)"
-	],
-	"0xc71cbcf3": [
-		"recoverAccount(address,address)"
-	],
-	"0xaa64c43b": [
-		"transferPool(address,address,uint256)"
-	],
-	"0x88d695b2": [
-		"batchTransfer(address[],uint256[])"
-	],
-	"0x63f80de3": [
-		"issueCoin(address,uint256,uint256)"
-	],
-	"0x99a5d747": [
-		"calculateFee(uint256)"
-	],
-	"0x9b9d0364": [
-		"_setFeeStructure(uint256,uint256,uint256)"
-	],
-	"0x4a606c53": [
-		"_db()"
-	],
-	"0x444dd6f3": [
-		"Elcoin()"
-	],
-	"0xa7f43779": [
-		"remove()"
-	],
-	"0x5184ffc9": [
-		"setAmbiAddress(address,bytes)"
-	],
-	"0xfbf1f78a": [
-		"unapprove(address)"
-	],
-	"0xf8b71c64": [
-		"rewardTo(address,uint256)"
-	],
-	"0xba45b0b8": [
-		"transfer(address,address)"
-	],
-	"0xca3b5c91": [
-		"hasRelation(bytes,bytes,address)"
-	],
-	"0x7bfaad96": [
-		"addNode(bytes,address)"
-	],
-	"0x3b343a13": [
-		"getNodeAddress(bytes)"
-	],
-	"0x9483e91a": [
-		"withdraw(address,uint256,bytes,uint256)"
-	],
-	"0xf3125a1f": [
-		"deposit(address,uint256,bytes,uint256)"
-	],
-	"0xbeb92f55": [
-		"setCaller(address)"
-	],
-	"0xab470f05": [
-		"getCaller()"
-	],
-	"0x893d20e8": [
-		"getOwner()"
-	],
-	"0x9bb01b5f": [
-		"ElcoinDb(address)"
-	],
-	"0xf004b12b": [
-		"CrowdFund(uint256,uint256,address)"
-	],
-	"0x034cb28e": [
-		"addressOf(address,bytes)"
-	],
-	"0x82fbdc9c": [
-		"register(bytes)"
-	],
-	"0xc47cf5de": [
-		"getAddress(bytes)"
-	],
-	"0xf5c57382": [
-		"nameOf(address)"
-	],
-	"0xe79a198f": [
-		"unregister()"
-	],
-	"0x1c4e6cd0": [
-		"NameReg()"
-	],
-	"0x5fd4b08a": [
-		"getName(address)"
-	],
-	"0xa02b161e": [
-		"unregister(uint256)"
-	],
-	"0xdbbdf083": [
-		"register(uint256,address)"
-	],
-	"0x61047ff4": [
-		"fibonacci(uint256)"
-	],
-	"0x2839e928": [
-		"ackermann(uint256,uint256)"
-	],
-	"0x9dc2c8f5": [
-		"fireEventLog4Anonym()"
-	],
-	"0xfd408767": [
-		"fireEventLog4()"
-	],
-	"0xe8beef5b": [
-		"fireEventLog3Anonym()"
-	],
-	"0xf38b0600": [
-		"fireEventLog3()"
-	],
-	"0x76bc21d9": [
-		"fireEventLog2Anonym()"
-	],
-	"0x102accc1": [
-		"fireEventLog2()"
-	],
-	"0x4e7ad367": [
-		"fireEventLog1Anonym()"
-	],
-	"0xb61c0503": [
-		"fireEventLog1()"
-	],
-	"0xa6780857": [
-		"fireEventLog0Anonym()"
-	],
-	"0x65538c73": [
-		"fireEventLog0()"
-	],
-	"0x1f903037": [
-		"getBytes32()"
-	],
-	"0xed180443": [
-		"getUint256(int256)"
-	],
-	"0xf5b53e17": [
-		"getInt256()"
-	],
-	"0x4a41e045": [
-		"getUint8(int8)"
-	],
-	"0x57cb2fc4": [
-		"getInt8()"
-	],
-	"0x12a7b914": [
-		"getBool()"
-	],
-	"0x6cc5fdaa": [
-		"setBytes32(bytes,bytes)"
-	],
-	"0xec21a913": [
-		"setUint256(int256,uint256)"
-	],
-	"0xa53b1c1e": [
-		"setInt256(int256)"
-	],
-	"0x4dfd1b02": [
-		"setUint8(int8,uint8)"
-	],
-	"0x9a19a953": [
-		"setInt8(int8)"
-	],
-	"0x1e26fd33": [
-		"setBool(bool)"
-	],
-	"0x905e6e42": [
-		"JSON_Test()"
-	],
-	"0x9c1193ea": [
-		"GreeterA(bytes)"
-	],
-	"0x3bc5de30": [
-		"getData()"
-	],
-	"0xf5c98aff": [
-		"GreeterB(bytes)"
-	],
-	"0x4112987c": [
-		"strConcat(string,string,string)"
-	],
-	"0x45e965cd": [
-		"strConcat(string,string,string,string)"
-	],
-	"0x95978868": [
-		"strConcat(string,string,string,string,string)"
-	],
-	"0xb51c4f96": [
-		"getCodeSize(address)"
-	],
-	"0xcfae3217": [
-		"greet()"
-	],
-	"0xfaf27bca": [
-		"greeter(string)"
-	],
-	"0xf1eae25c": [
-		"mortal()"
-	],
-	"0xc535165f": [
-		"revealAndPayout(bytes,bytes)"
-	],
-	"0xa59d6986": [
-		"recoverLostFunds()"
-	],
-	"0xe8223468": [
-		"sha3clone(bytes)"
-	],
-	"0x4faa2d54": [
-		"getTimeElapsed()"
-	],
-	"0xf18d20be": [
-		"adminWithdraw()"
-	],
-	"0xc6e1c178": [
-		"TheLuckyOne(bytes)"
-	],
-	"0xc633084f": [
-		"sendGreeting(address,string)"
-	],
-	"0x0f4cf692": [
-		"numMessages()"
-	],
-	"0xead710c4": [
-		"greet(string)"
-	],
-	"0x2d67bb91": [
-		"World()"
-	],
-	"0x37b7bf11": [
-		"Tile(int256,int256)"
-	],
-	"0x553cc48d": [
-		"Player(string)"
-	],
-	"0x7429c086": [
-		"repeat()"
-	],
-	"0x245a03ec": [
-		"scheduleSetIt(uint256,uint256)"
-	],
-	"0xd6b44859": [
-		"scheduleUndoIt(uint256)"
-	],
-	"0x22beb9b9": [
-		"scheduleDoIt(uint256)"
-	],
-	"0xdd012a15": [
-		"setIt(uint256)"
-	],
-	"0x185061da": [
-		"undoIt()"
-	],
-	"0xb29f0835": [
-		"doIt()"
-	],
-	"0xe1bedf2a": [
-		"AlarmTester(address)"
-	],
-	"0x78710d37": [
-		"seven()"
-	],
-	"0xf8a8fd6d": [
-		"test()"
-	],
-	"0xc6888fa1": [
-		"multiply(uint256)"
-	],
-	"0x32e7c5bf": [
-		"B()"
-	],
-	"0xb303dcbd": [
-		"Owned()"
-	],
-	"0x75700437": [
-		"query1_withGasLimit(uint256,string,string,uint256)"
-	],
-	"0x7e1c4205": [
-		"query2(uint256,string,string,string,uint256)"
-	],
-	"0x5c242c59": [
-		"query1(uint256,string,string,uint256)"
-	],
-	"0xae815843": [
-		"query(uint256,string,string,uint256)"
-	],
-	"0x23dc42e7": [
-		"query1(uint256,string,string)"
-	],
-	"0xe839e65e": [
-		"query2(string,string,string)"
-	],
-	"0x45362978": [
-		"query1(string,string)"
-	],
-	"0x81ade307": [
-		"query(string,string)"
-	],
-	"0x7d242ae5": [
-		"setBasePrice(uint256,bytes)"
-	],
-	"0xde4b3262": [
-		"setBasePrice(uint256)"
-	],
-	"0x8579cbde": [
-		"getPrice(string,uint256,address)"
-	],
-	"0xbf1fe420": [
-		"setGasPrice(uint256)"
-	],
-	"0xa8239d0b": [
-		"getPrice(string,address)"
-	],
-	"0x62b3b833": [
-		"createCoupon(string)"
-	],
-	"0xa2ec191a": [
-		"addDSource(string,uint256)"
-	],
-	"0x0e1ca8a5": [
-		"Oraclize()"
-	],
-	"0xd1d80fdf": [
-		"setAddr(address)"
-	],
-	"0x9a1b420b": [
-		"OraclizeAddrResolver()"
-	],
-	"0x39f4debc": [
-		"fillOrderAuto()"
-	],
-	"0xfcc6b5d5": [
-		"fillTheirOrder(address)"
-	],
-	"0xd9feeeb6": [
-		"fillMyOrder(uint256)"
-	],
-	"0x370ec1c5": [
-		"_fillOrder(address,uint256)"
-	],
-	"0x8f367001": [
-		"numTokensAbleToPurchase()"
-	],
-	"0x4c0bcfe5": [
-		"getTransferableBalance(address)"
-	],
-	"0xe854dfb4": [
-		"Order(address,uint256,uint256)"
-	],
-	"0xcbf0b0c0": [
-		"kill(address)"
-	],
-	"0xc4ff3614": [
-		"Wallet(address[],uint256,uint256)"
-	],
-	"0xf2ddc772": [
-		"confirm(bytes)"
-	],
-	"0xb61d27f6": [
-		"execute(address,uint256,bytes)"
-	],
-	"0xb74e452b": [
-		"today()"
-	],
-	"0x180aadb7": [
-		"underLimit(uint256)"
-	],
-	"0x5c52c2f5": [
-		"resetSpentToday()"
-	],
-	"0xb20d30a9": [
-		"setDailyLimit(uint256)"
-	],
-	"0xae99847b": [
-		"daylimit(uint256)"
-	],
-	"0x5f6a1301": [
-		"clearPending()"
-	],
-	"0xc1812b15": [
-		"reorganizeOwners()"
-	],
-	"0xe88b8ac6": [
-		"confirmAndCheck(bytes)"
-	],
-	"0x3b49a77b": [
-		"hasConfirmed(bytes,address)"
-	],
-	"0x2f54bf6e": [
-		"isOwner(address)"
-	],
-	"0xba51a6df": [
-		"changeRequirement(uint256)"
-	],
-	"0x173825d9": [
-		"removeOwner(address)"
-	],
-	"0x7065cb48": [
-		"addOwner(address)"
-	],
-	"0xf00d4b5d": [
-		"changeOwner(address,address)"
-	],
-	"0x0b467b9b": [
-		"revoke(bytes)"
-	],
-	"0xdc75f2db": [
-		"multiowned(address[],uint256)"
-	],
-	"0x5a8dd79f": [
-		"getDesignatedCaller(address,uint256)"
-	],
-	"0x04dd69fa": [
-		"getGenerationIdForCall(address)"
-	],
-	"0xa6c01cfd": [
-		"isInGeneration(uint256)"
-	],
-	"0xb3559460": [
-		"getGenerationSize(uint256)"
-	],
-	"0x345006b6": [
-		"getGenerationForCall(address)"
-	],
-	"0xf1173928": [
-		"RemovedFromGeneration(address,uint256)"
-	],
-	"0x6a704d7b": [
-		"AddedToGeneration(address,uint256)"
-	],
-	"0xc032dc30": [
-		"execute(uint256,address)"
-	],
-	"0x4c33fe94": [
-		"cancel(address)"
-	],
-	"0xda0774ad": [
-		"getCallFeeScalar(uint256,uint256)"
-	],
-	"0x73fac6f0": [
-		"confirmReceived()"
-	],
-	"0xd6960697": [
-		"confirmPurchase()"
-	],
-	"0x35a063b4": [
-		"abort()"
-	],
-	"0x49c15bd9": [
-		"Purchase()"
-	],
-	"0xf3b50c04": [
-		"rescind()"
-	],
-	"0xfe0d94c1": [
-		"execute(uint256)"
-	],
-	"0xd845a4b3": [
-		"request(uint256)"
-	],
-	"0x8a4fb16a": [
-		"getWithdrawal(uint256)"
-	],
-	"0x92e9fd5e": [
-		"ColdWallet(address,address)"
-	],
-	"0x0b7e9c44": [
-		"payout(address)"
-	],
-	"0xeb95b7d5": [
-		"Bounty(address,address)"
-	],
-	"0x85654c9c": [
-		"setMembershipRoster(address)"
-	],
-	"0x10c4e8b0": [
-		"all()"
-	],
-	"0x5fb64fd6": [
-		"checkMembership(address)"
-	],
-	"0xee2af3fb": [
-		"set_factory(address)"
-	],
-	"0x0b1ca49a": [
-		"removeMember(address)"
-	],
-	"0x76d690bb": [
-		"BountyList()"
-	],
-	"0xa1e4d3c2": [
-		"MembershipRoster()"
-	],
-	"0x780900dc": [
-		"create(uint256)"
-	],
-	"0x41c0e1b5": [
-		"kill()"
-	],
-	"0x15e33901": [
-		"digest(bytes,uint256)"
-	],
-	"0xff27c476": [
-		"shiftBitsRight(bytes,uint256)"
-	],
-	"0x5e07f240": [
-		"shiftBitsLeft(bytes,uint256)"
-	],
-	"0xc02f081a": [
-		"shiftBits(bytes,int256)"
-	],
-	"0x109df68e": [
-		"rotateBitsRight(bytes,uint256)"
-	],
-	"0x6506b623": [
-		"rotateBitsLeft(bytes,uint256)"
-	],
-	"0x69307c80": [
-		"rotateBits(bytes,int256)"
-	],
-	"0xe51ff1fc": [
-		"iterateOverThings()"
-	],
-	"0xb7e24979": [
-		"addThing(bytes)"
-	],
-	"0x69573648": [
-		"remove(bytes,bytes)"
-	],
-	"0xb7bae9b7": [
-		"exists(bytes,bytes)"
-	],
-	"0xbea124a6": [
-		"query(bytes,bytes,int256)"
-	],
-	"0x3943807b": [
-		"insert(bytes,bytes,int256)"
-	],
-	"0x1b370abb": [
-		"getPreviousNode(bytes)"
-	],
-	"0xb0aab296": [
-		"getNextNode(bytes)"
-	],
-	"0x4296a9cb": [
-		"getNodeRightChild(bytes)"
-	],
-	"0xc1b056b0": [
-		"getNodeLeftChild(bytes)"
-	],
-	"0x3517a740": [
-		"getNodeParent(bytes)"
-	],
-	"0x662dbe96": [
-		"getNodeHeight(bytes)"
-	],
-	"0x5ca1c5a0": [
-		"getNodeValue(bytes)"
-	],
-	"0xaa272d4b": [
-		"getNodeIndexId(bytes)"
-	],
-	"0xf64fca2e": [
-		"getNodeId(bytes)"
-	],
-	"0x337c1e28": [
-		"getIndexRoot(bytes)"
-	],
-	"0x0c5c2ca3": [
-		"getIndexName(bytes)"
-	],
-	"0x8963dab4": [
-		"getNodeId(bytes,bytes)"
-	],
-	"0xdf25ee23": [
-		"getIndexId(address,bytes)"
-	],
-	"0x7365870b": [
-		"bet(uint256)"
-	],
-	"0x309424fe": [
-		"get_all_names()"
-	],
-	"0xc985c221": [
-		"get_all_levels()"
-	],
-	"0xb651cbaf": [
-		"add_level(address,bytes)"
-	],
-	"0x4bb278f3": [
-		"finalize()"
-	],
-	"0x52efea6e": [
-		"clear()"
-	],
-	"0x79216f5f": [
-		"add_monster(uint16,uint16,uint16)"
-	],
-	"0x37a6b9f8": [
-		"recordCallback(address,uint256,bytes,bytes)"
-	],
-	"0xe97b2190": [
-		"add_wall(uint16)"
-	],
-	"0x62c335c1": [
-		"checkCallback(address,uint256,bytes,bytes)"
-	],
-	"0xf262de8c": [
-		"add_staircase(uint16)"
-	],
-	"0xf3c37bd5": [
-		"Verifier(address,uint256,uint8)"
-	],
-	"0xcc2c5453": [
-		"add_sword(uint16)"
-	],
-	"0xdd729530": [
-		"add_shield(uint16)"
-	],
-	"0x7212b67e": [
-		"add_potion(uint16)"
-	],
-	"0x7cb97b2b": [
-		"set_owner(address)"
-	],
-	"0xf51cbc72": [
-		"Level()"
-	],
-	"0x5718b994": [
-		"checkEvent(address,bytes,bytes,uint256)"
-	],
-	"0x6677febe": [
-		"get_all_accepted()"
-	],
-	"0x7140bdf3": [
-		"get_all_best_offers()"
-	],
-	"0xd1a8d447": [
-		"get_all_bet_values()"
-	],
-	"0x407cfe5e": [
-		"get_all_players()"
-	],
-	"0x340f5e4e": [
-		"get_all_num_levels()"
-	],
-	"0xf249cf19": [
-		"get_all_challenges()"
-	],
-	"0xc3d0a564": [
-		"getAccountBalance(bytes)"
-	],
-	"0xdf3c8620": [
-		"num_challenges()"
-	],
-	"0x19b05f49": [
-		"accept(uint256)"
-	],
-	"0x97d47a60": [
-		"registerAccountant(bytes,address)"
-	],
-	"0xbfad16f4": [
-		"new_offer(uint256,uint256)"
-	],
-	"0x46b5e202": [
-		"set_num_levels(uint256,uint256)"
-	],
-	"0x6d705ebb": [
-		"register(address,uint256)"
-	],
-	"0x6e8dad74": [
-		"retrieveAccountBalance(bytes,bytes)"
-	],
-	"0x5b86914d": [
-		"bet_value()"
-	],
-	"0x6896fabf": [
-		"getAccountBalance()"
-	],
-	"0x48db5f89": [
-		"player()"
-	],
-	"0x3ced842b": [
-		"make_offer()"
-	],
-	"0x8365172c": [
-		"num_levels()"
-	],
-	"0xe54d4051": [
-		"receiveInteger(bytes,uint256,uint16)"
-	],
-	"0x42909a9e": [
-		"create_game()"
-	],
-	"0x4c1b2446": [
-		"transmitInteger(address,bytes,bytes,uint256,uint16)"
-	],
-	"0x21970c0c": [
-		"pay_royalty()"
-	],
-	"0x12c8052f": [
-		"won()"
-	],
-	"0x7eaef50c": [
-		"over()"
-	],
-	"0x5f515226": [
-		"checkBalance(address)"
-	],
-	"0xb29a0308": [
-		"logAnonymous(bytes,bytes,bytes,uint256)"
-	],
-	"0xb409da05": [
-		"logDoubleIndex(bytes,bytes,bytes,uint256)"
-	],
-	"0xde5d953a": [
-		"logSingleIndex(bytes,bytes,uint256)"
-	],
-	"0x99753de7": [
-		"clear_level()"
-	],
-	"0xf504e0da": [
-		"load_level(uint16)"
-	],
-	"0x2d8c1c35": [
-		"level_up()"
-	],
-	"0xecb98714": [
-		"random_damage(uint256)"
-	],
-	"0xcec7260b": [
-		"move_monster(uint16,uint16)"
-	],
-	"0x6ed7c013": [
-		"move_monsters()"
-	],
-	"0x16216f39": [
-		"return13()"
-	],
-	"0xdcf537b1": [
-		"multiply7(int256)"
-	],
-	"0x37c390e3": [
-		"allow_move(uint16)"
-	],
-	"0xa5f3c23b": [
-		"add(int256,int256)"
-	],
-	"0xf651bf44": [
-		"move_to(uint16)"
-	],
-	"0xbe600276": [
-		"move(uint16)"
-	],
-	"0xe604cf9f": [
-		"get_all_squares()"
-	],
-	"0xaef99eef": [
-		"Game()"
-	],
-	"0x26121ff0": [
-		"f()"
-	],
-	"0x75160a20": [
-		"pay_royalties()"
-	],
-	"0xa01bc729": [
-		"monster_attack(uint256)"
-	],
-	"0xc368109c": [
-		"monster_hp(uint256)"
-	],
-	"0xc0576b73": [
-		"monsters(uint256)"
-	],
-	"0x1d5a9f3f": [
-		"object_types(uint256)"
-	],
-	"0xc13afa91": [
-		"object_locations(uint256)"
-	],
-	"0xc4bd8ebc": [
-		"num_monsters()"
-	],
-	"0x2030f721": [
-		"num_objects()"
-	],
-	"0xc5ae6e0e": [
-		"Kernal()"
-	],
-	"0x2635f4de": [
-		"registerLibrary(bytes,address)"
-	],
-	"0x6822abae": [
-		"getMinimumCallCost(uint256)"
-	],
-	"0x75c589a0": [
-		"getMinimumCallCost()"
-	],
-	"0x21bacf28": [
-		"getDefaultFee()"
-	],
-	"0x08f235ec": [
-		"getDefaultPayment()"
-	],
-	"0x980e8c81": [
-		"FutureBlockCall(address,uint256,uint8,address,bytes,uint256,uint256,uint256)"
-	],
-	"0xeec2b628": [
-		"beforeExecute(address)"
-	],
-	"0x6560a307": [
-		"suggestedGas()"
-	],
-	"0x41868769": [
-		"CallAborted(address,bytes)"
-	],
-	"0xb5d3a379": [
-		"CanaryTestnet()"
-	],
-	"0x5c634241": [
-		"CanaryV6()"
-	],
-	"0x84a7b223": [
-		"Canary(address)"
-	],
-	"0xdb4cacec": [
-		"Other()"
-	],
-	"0x46ddb7db": [
-		"setAccountBalance(address,uint256)"
-	],
-	"0x08aba5aa": [
-		"setAccountBalance(uint256)"
-	],
-	"0x8d72a473": [
-		"deductFunds(address,uint256)"
-	],
-	"0xa1a66e56": [
-		"deductFunds(uint256)"
-	],
-	"0xbc4b3365": [
-		"addFunds(address,uint256)"
-	],
-	"0xbe999705": [
-		"addFunds(uint256)"
-	],
-	"0x93423e9c": [
-		"getAccountBalance(address)"
-	],
-	"0x299e6b07": [
-		"Wallet(address)"
-	],
-	"0x044215c6": [
-		"token(uint256)"
-	],
-	"0x4b0697e4": [
-		"Manager(address)"
-	],
-	"0xc0d2834b": [
-		"DataSource()"
-	],
-	"0x01cb3b20": [
-		"checkGoalReached()"
-	],
-	"0x90b98a11": [
-		"sendCoin(address,uint256)"
-	],
-	"0xfc0c546a": [
-		"token()"
-	],
-	"0xf4b103d4": [
-		"SimpleStorage(uint256)"
-	],
-	"0x4b64e492": [
-		"execute(address)"
-	],
-	"0x29d017b5": [
-		"TestWithConstructor(address,uint256[])"
-	],
-	"0x20965255": [
-		"getValue()"
-	],
-	"0x55241077": [
-		"setValue(uint256)"
-	],
-	"0xb085b9a5": [
-		"Example()"
-	],
-	"0xef3a6031": [
-		"testBaseToken()"
-	],
-	"0x7fe1dc7e": [
-		"getToken(bytes)"
-	],
-	"0x3018205f": [
-		"getController()"
-	],
-	"0x1334a5e2": [
-		"eventCallback(uint8,address,address,uint256)"
-	],
-	"0xe23941bc": [
-		"testDepositWithdraw()"
-	],
-	"0xb17b94c1": [
-		"testSystem()"
-	],
-	"0xf6c5c80d": [
-		"cleanUp()"
-	],
-	"0x4956eaf0": [
-		"deploy(address,uint256)"
-	],
-	"0xc971442c": [
-		"getDBs()"
-	],
-	"0x003074ff": [
-		"getFrontend()"
-	],
-	"0xe1f21c67": [
-		"approve(address,address,uint256)"
-	],
-	"0x15dacbea": [
-		"transferFrom(address,address,address,uint256)"
-	],
-	"0xbeabacc8": [
-		"transfer(address,address,uint256)"
-	],
-	"0x22017c5f": [
-		"DSTokenBase(uint256)"
-	],
-	"0x189c94ae": [
-		"testFallbackStaticSig()"
-	],
-	"0x60b431a4": [
-		"testGetSig()"
-	],
-	"0xd57a12f5": [
-		"testCheckSigs()"
-	],
-	"0x6b1feeeb": [
-		"get_my_sig()"
-	],
-	"0x18178358": [
-		"poke()"
-	],
-	"0xe0ad411d": [
-		"assets(bytes)"
-	],
-	"0xe2f8feb2": [
-		"internal_tester(int256)"
-	],
-	"0x828d671c": [
-		"dyn_sig()"
-	],
-	"0x8040cac4": [
-		"testOverflow()"
-	],
-	"0xdabf7ec4": [
-		"helper(uint256)"
-	],
-	"0xb09bc3bf": [
-		"try_to_get()"
-	],
-	"0xf06186c7": [
-		"testReality()"
-	],
-	"0x1b00fe51": [
-		"testHypothesis()"
-	],
-	"0xbe45fd62": [
-		"transfer(address,uint256,bytes)"
-	],
-	"0x44602a7d": [
-		"testFallbackReturn()"
-	],
-	"0x246c02e6": [
-		"check_depth(uint16)"
-	],
-	"0x11d12402": [
-		"testEasyPropose()"
-	],
-	"0xbca86986": [
-		"testSetup()"
-	],
-	"0xa6b206bf": [
-		"doSomething(uint256)"
-	],
-	"0xed684cc6": [
-		"trigger(uint256)"
-	],
-	"0xba0179b5": [
-		"confirm(uint256)"
-	],
-	"0x268bb78e": [
-		"propose(address,bytes,uint256,uint256)"
-	],
-	"0xff1b4341": [
-		"easyPropose(address,uint256,uint256)"
-	],
-	"0xf6d5959b": [
-		"getActionStatus(uint256)"
-	],
-	"0xa230c524": [
-		"isMember(address)"
-	],
-	"0xca6d56dc": [
-		"addMember(address)"
-	],
-	"0xb06eb03f": [
-		"DSEasyMultisig(uint256,uint256,uint256)"
-	],
-	"0x5b067cce": [
-		"testCreateCostMain()"
-	],
-	"0x7c05caf3": [
-		"testCreateCostAuth()"
-	],
-	"0x4e6ba0a9": [
-		"testCreateCostMultisig()"
-	],
-	"0x386fcda8": [
-		"testCreateCostToken()"
-	],
-	"0x9e2262f5": [
-		"testCreateCostData()"
-	],
-	"0x3647b87a": [
-		"buildFactory()"
-	],
-	"0x2bed55b0": [
-		"buildDSEasyMultisig(uint256,uint256,uint256)"
-	],
-	"0x089e0ad0": [
-		"buildDSMap()"
-	],
-	"0xacf4280c": [
-		"buildDSApprovalDB()"
-	],
-	"0x7d4cf602": [
-		"buildDSBalanceDB()"
-	],
-	"0x73e1743a": [
-		"buildDSBasicAuthority()"
-	],
-	"0xa18c751e": [
-		"set(bytes,bytes)"
-	],
-	"0xd6d7d525": [
-		"get(bytes)"
-	],
-	"0x1bf20668": [
-		"testAdminTransfer()"
-	],
-	"0xce220ecf": [
-		"testAddBalanceFailsAboveOverflow()"
-	],
-	"0x65f27bea": [
-		"testSubBalanceFailsBelowZero()"
-	],
-	"0x6dbe31eb": [
-		"testSubBalance()"
-	],
-	"0x8b95ec0c": [
-		"testAddBalance()"
-	],
-	"0xf639365d": [
-		"testSetGet()"
-	],
-	"0xd81e8423": [
-		"get(address,address)"
-	],
-	"0x19f02ceb": [
-		"set(address,address,uint256)"
-	],
-	"0xb870ecbb": [
-		"testNormalWhitelistAdd()"
-	],
-	"0xc37e8cb2": [
-		"testExportAuthorized()"
-	],
-	"0xed62cf1f": [
-		"setCanCall(address,address,bytes,bool)"
-	],
-	"0x3c716e08": [
-		"updateAuthority(address)"
-	],
-	"0xfe9fbb80": [
-		"isAuthorized(address)"
-	],
-	"0x6cd22eaf": [
-		"updateAuthority(address,bool)"
-	],
-	"0xe2b178a0": [
-		"getAuthority()"
-	],
-	"0x57e6c2f4": [
-		"isAuthorized()"
-	],
-	"0xe6d95eb8": [
-		"DSAuthorized()"
-	],
-	"0xf0f967e8": [
-		"canCall(address,address,bytes)"
-	],
-	"0x2b1071c9": [
-		"testTransferToNullAuthority()"
-	],
-	"0xe17e1274": [
-		"testTransferToRejectAuthority()"
-	],
-	"0xb4c4e005": [
-		"testTransferToAcceptAuthority()"
-	],
-	"0x94a1710d": [
-		"testNonOwnerCantBreach()"
-	],
-	"0x04a2b2c2": [
-		"testOwnerCanBreach()"
-	],
-	"0x6c050eae": [
-		"look()"
-	],
-	"0x0b6142fc": [
-		"breach()"
-	],
-	"0x2d2c44f2": [
-		"Vault()"
-	],
-	"0xdcfa9cc0": [
-		"testProxyCall()"
-	],
-	"0x1b437d0c": [
-		"compareLastCalldata(bytes)"
-	],
-	"0xf3541901": [
-		"execute(address,bytes,uint256,uint256)"
-	],
-	"0x773c84ee": [
-		"exec(address,bytes,uint256,uint256)"
-	],
-	"0xa677fbd9": [
-		"example2Func()"
-	],
-	"0x94bcdb4c": [
-		"Example2()"
-	],
-	"0xe44d3084": [
-		"testFailure()"
-	],
-	"0x3c67c51e": [
-		"testLogs()"
-	],
-	"0x934bc29d": [
-		"exampleFunction(uint256)"
-	],
-	"0xdbecc372": [
-		"Example(uint256)"
-	],
-	"0xfdc193a4": [
-		"test3Fails()"
-	],
-	"0x88a1e895": [
-		"test2Fails()"
-	],
-	"0x8bbb5af7": [
-		"test1Fails()"
-	],
-	"0x4f9d719e": [
-		"testEvent()"
-	],
-	"0x0db73c72": [
-		"noevent()"
-	],
-	"0x7fcf3a2f": [
-		"throwFooBar()"
-	],
-	"0xfac34ff6": [
-		"throwFoo()"
-	],
-	"0xc813c30e": [
-		"testThrowSomething()"
-	],
-	"0x04d91c6a": [
-		"testFail()"
-	],
-	"0xd38159b8": [
-		"testPass()"
-	],
-	"0x8af784dc": [
-		"expectEventsExact(address)"
-	],
-	"0xd1af8a5a": [
-		"LinkerExample()"
-	],
-	"0x7fa22001": [
-		"assertEq0(bytes,bytes,bytes)"
-	],
-	"0xf578fd85": [
-		"assertEq0(bytes,bytes)"
-	],
-	"0x16cb9a01": [
-		"assertFalse(bool,bytes)"
-	],
-	"0xa5982885": [
-		"assertFalse(bool)"
-	],
-	"0x5eb3f639": [
-		"assertTrue(bool,bytes)"
-	],
-	"0x0c9fd581": [
-		"assertTrue(bool)"
-	],
-	"0xa9cc4718": [
-		"fail()"
-	],
-	"0xa163a624": [
-		"Test()"
-	],
-	"0x4bbb216c": [
-		"_target(address)"
-	],
-	"0x3e5087cc": [
-		"testBasicThing()"
-	],
-	"0x2f30283e": [
-		"testSomething()"
-	],
-	"0xefef39a1": [
-		"purchase(uint256)"
-	],
-	"0x6a61e5fc": [
-		"setTokenPrice(uint256)"
-	],
-	"0x2c7c4549": [
-		"PurchasableToken(uint256)"
-	],
-	"0x1f3a3a53": [
-		"mint(int256,uint256)"
-	],
-	"0xad2fea7c": [
-		"removeMinter(int256,address)"
-	],
-	"0x27e056a5": [
-		"addMinter(int256,address)"
-	],
-	"0x0aa7881a": [
-		"MintableToken(int256,uint256)"
-	],
-	"0x6241bfd1": [
-		"Token(uint256)"
-	],
-	"0xa293d1e8": [
-		"safeSub(uint256,uint256)"
-	],
-	"0xe6cb9013": [
-		"safeAdd(uint256,uint256)"
-	],
-	"0x1c1b8772": [
-		"update(address)"
-	],
-	"0x83f95f13": [
-		"openClaim(string)"
-	],
-	"0x0220a5b4": [
-		"terminate(string)"
-	],
-	"0x29c08ba2": [
-		"payPremium()"
-	],
-	"0x4fb2e45d": [
-		"transferOwner(address)"
-	],
-	"0xb5d1990d": [
-		"numRecords()"
-	],
-	"0x8ae475a9": [
-		"notorize(string)"
-	],
-	"0x59d96db5": [
-		"terminate(uint256,string)"
-	],
-	"0xfdc4b338": [
-		"authorizeExtension(uint256,bool,string)"
-	],
-	"0x4a3b0eec": [
-		"authorizeOpen(uint256,bool,string)"
-	],
-	"0x00ce2057": [
-		"triggerPayment()"
-	],
-	"0x43d726d6": [
-		"close()"
-	],
-	"0x5c8a1053": [
-		"extend(string)"
-	],
-	"0x39246d75": [
-		"VersionModel()"
-	],
-	"0x0a874df6": [
-		"lookup(uint256)"
-	],
-	"0x1ab06ee5": [
-		"set(uint256,uint256)"
-	],
-	"0xe299beb3": [
-		"SimpleIndex()"
-	],
-	"0x702fc7da": [
-		"ReviewModel()"
-	],
-	"0xa60bbcd3": [
-		"ModelCoordinator()"
-	],
-	"0xf99ff4df": [
-		"paged(uint256,uint256)"
-	],
-	"0xe2deaa81": [
-		"set_reference(uint256,uint256,uint256)"
-	],
-	"0x49fb2dc5": [
-		"add_to_association(uint256,uint256,uint256)"
-	],
-	"0xebd83378": [
-		"get_blocks_for(uint256)"
-	],
-	"0xdb6fcf01": [
-		"is_destroyed(uint256)"
-	],
-	"0x9d118770": [
-		"destroy(uint256)"
-	],
-	"0xb56b2627": [
-		"add_owner(uint256,address)"
-	],
-	"0xd716222c": [
-		"is_owner(uint256,address)"
-	],
-	"0x595da94d": [
-		"has_owners(uint256)"
-	],
-	"0xeb121e2f": [
-		"update(uint256,uint256[101][])"
-	],
-	"0x8ee21b8e": [
-		"get_default_keys()"
-	],
-	"0x582ca57b": [
-		"get_associations()"
-	],
-	"0x41d31feb": [
-		"get_read_only_keys()"
-	],
-	"0x3fda1281": [
-		"get_keys()"
-	],
-	"0x23cd7cd5": [
-		"Model()"
-	],
-	"0xf739ed4c": [
-		"id_for_user_version(uint256,uint256)"
-	],
-	"0x1a10cfc3": [
-		"delete_entry(uint256,uint256,uint256)"
-	],
-	"0x41ee903e": [
-		"clear(uint256,uint256)"
-	],
-	"0x89029d8c": [
-		"get_all(uint256,uint256)"
-	],
-	"0x58e59c32": [
-		"get_entry(uint256,uint256,uint256)"
-	],
-	"0x25010816": [
-		"get_length(uint256,uint256)"
-	],
-	"0x505fb46c": [
-		"add(uint256,uint256,uint256)"
-	],
-	"0x9c851ebc": [
-		"new_entry()"
-	],
-	"0xcccf7a8e": [
-		"has(uint256)"
-	],
-	"0x06661abd": [
-		"count()"
-	],
-	"0x272cda88": [
-		"EternalDB()"
-	],
-	"0xb4b9d1f1": [
-		"lookup(uint256,uint256)"
-	],
-	"0xf0350c04": [
-		"transfer_ownership(address)"
-	],
-	"0x43b0e8df": [
-		"set(uint256,uint256,uint256)"
-	],
-	"0x3b107682": [
-		"DualIndex()"
-	],
-	"0x8f70009d": [
-		"id_for_address(address,address)"
-	],
-	"0xbd119967": [
-		"add_rating(uint256,uint256)"
-	],
-	"0xcabfb934": [
-		"replace(address)"
-	],
-	"0x63e38ff3": [
-		"id_for_nym(uint256)"
-	],
-	"0x67f12ecf": [
-		"validate(address,uint256,uint256[101][])"
-	],
-	"0xc27d7721": [
-		"create(uint256[101][])"
-	],
-	"0xa30b5c69": [
-		"AttributeModel()"
-	],
-	"0xfe01f1ff": [
-		"TokenTester()"
-	],
-	"0x7102c138": [
-		"Standard_Token(uint256)"
-	],
-	"0x05215b2f": [
-		"createStandardToken(uint256)"
-	],
-	"0xdc3f65d3": [
-		"createdByMe()"
-	],
-	"0xc3b2556d": [
-		"lookup(bytes)"
-	],
-	"0x32b12eac": [
-		"setFallback(address)"
-	],
-	"0x18b31f94": [
-		"registerLengthFunction(string,string,address)"
-	],
-	"0xd393c871": [
-		"register(string,address,uint256)"
-	],
-	"0x29090202": [
-		"Resolver(address)"
-	],
-	"0x704b6c02": [
-		"setAdmin(address)"
-	],
-	"0xea25f24a": [
-		"TokenCreation(uint256,uint256,address)"
-	],
-	"0xd002462b": [
-		"setDeploymentFee(uint256)"
-	],
-	"0x9b29cb23": [
-		"getDailyPayment()"
-	],
-	"0xd4065763": [
-		"returnRemainingMoney()"
-	],
-	"0x3535cd52": [
-		"setDailyCosts(uint256)"
-	],
-	"0xcc25decd": [
-		"SampleOffer(address,bytes,uint256,uint256,uint256,uint256,uint256)"
-	],
-	"0xe2faf044": [
-		"createDAO(address,uint256,uint256,uint256)"
-	],
-	"0xd0e30db0": [
-		"deposit()"
-	],
-	"0x63a599a4": [
-		"emergencyStop()"
-	],
-	"0x75862df4": [
-		"TokenWithEStop(address)"
-	],
-	"0x66e5cb50": [
-		"stopTransfer(uint256)"
-	],
-	"0x8e5d97a2": [
-		"releasePendingTransfer(uint256)"
-	],
-	"0xa83627de": [
-		"updatePeriod()"
-	],
-	"0xb7760c8f": [
-		"transfer(uint256,address)"
-	],
-	"0x6493d7fc": [
-		"CircuitBreaker(address,address,uint256,uint256)"
-	],
-	"0xc98165b6": [
-		"createTarget()"
-	],
-	"0xd7bb99ba": [
-		"contribute()"
-	],
-	"0x9ed93318": [
-		"create(address)"
-	],
-	"0xbf8783e0": [
-		"callAndGetReturn(address,bytes,uint256)"
-	],
-	"0x7c45ef6c": [
-		"stringToSig(string,string)"
-	],
-	"0x5dc77e26": [
-		"andThen(string,address)"
-	],
-	"0x9935935f": [
-		"setResolveHandler(bytes,address)"
-	],
-	"0x4f896d4f": [
-		"resolve(uint256)"
-	],
-	"0x539e2bfb": [
-		"secondChainedCallback(uint256)"
-	],
-	"0x302d350e": [
-		"firstChainedCallback(uint256)"
-	],
-	"0x39e525f9": [
-		"resolveCallback(uint256)"
-	],
-	"0xe94acf0e": [
-		"TinyRouter(address)"
-	],
-	"0xc3ee6311": [
-		"lockAndCall(string)"
-	],
-	"0xd09de08a": [
-		"increment()"
-	],
-	"0x6d4ce63c": [
-		"get()"
-	],
-	"0x083b2732": [
-		"callback()"
-	],
-	"0x57dc9760": [
-		"DaoChallenge()"
-	],
-	"0x8e7cb6e1": [
-		"getIndex(uint256)"
-	],
-	"0x1f7b6d32": [
-		"length()"
-	],
-	"0x2b16b56a": [
-		"setIndex(uint256,uint256)"
-	],
-	"0x959ac484": [
-		"push(uint256)"
-	],
-	"0xc258ff74": [
-		"List()"
-	],
-	"0x2b30d2b8": [
-		"invoke(uint256)"
-	],
-	"0x33298e25": [
-		"invoke(uint256,uint256)"
-	],
-	"0xed88c68e": [
-		"donate()"
-	],
-	"0x2e1a7d4d": [
-		"withdraw(uint256)"
-	],
-	"0xa932ed0d": [
-		"whitelistRemove(address)"
-	],
-	"0x524fa7b9": [
-		"whitelistAdd(address)"
-	],
-	"0x98866c1a": [
-		"personUpdateDOD(uint256,int256)"
-	],
-	"0x61591a7c": [
-		"personUpdateDOB(uint256,int256)"
-	],
-	"0x0ce3151c": [
-		"personUpdateRelation(uint256,string)"
-	],
-	"0x4a9b3f95": [
-		"personUpdateName(uint256,string)"
-	],
-	"0x0af658ca": [
-		"personUpdateActivity(uint256,bool)"
-	],
-	"0x09a399a7": [
-		"personAdd(string,int256,int256,string)"
-	],
-	"0xb60e72cc": [
-		"log(string,uint256)"
-	],
-	"0xc944a38e": [
-		"CharlyLifeLog(string,int256)"
-	],
-	"0xae169a50": [
-		"claimReward(uint256)"
-	],
-	"0x14cabddb": [
-		"joinProof(uint256)"
-	],
-	"0x58e29e17": [
-		"initiateProof()"
-	],
-	"0x2d7788db": [
-		"rejectRequest(uint256)"
-	],
-	"0x998446a8": [
-		"acceptRequest(uint256,bytes)"
-	],
-	"0x96ff7e97": [
-		"requestIdentity()"
-	],
-	"0x7fc90182": [
-		"Pool(uint256)"
-	],
-	"0x7dc5cd32": [
-		"_patternToNumber(bytes)"
-	],
-	"0x8e280dce": [
-		"findNextYear(uint256,bytes)"
-	],
-	"0xb245fc92": [
-		"findNextMonth(uint256,bytes)"
-	],
-	"0x54d9d6f8": [
-		"findNextDay(uint256,bytes)"
-	],
-	"0xdcaa5620": [
-		"findNextWeekday(uint256,bytes)"
-	],
-	"0x2f7f3ecf": [
-		"findNextHour(uint256,bytes)"
-	],
-	"0xc60ce271": [
-		"findNextMinute(uint256,bytes)"
-	],
-	"0x96f0aa8f": [
-		"findNextSecond(uint256,bytes)"
-	],
-	"0xa3ec5616": [
-		"next(bytes,bytes,bytes,bytes,bytes,bytes,bytes,uint256)"
-	],
-	"0x136af582": [
-		"next(bytes,bytes,bytes,bytes,bytes,bytes,bytes)"
-	],
-	"0x9054bdec": [
-		"toTimestamp(uint16,uint8,uint8,uint8,uint8,uint8)"
-	],
-	"0x62ba9687": [
-		"toTimestamp(uint16,uint8,uint8,uint8,uint8)"
-	],
-	"0x7f791833": [
-		"toTimestamp(uint16,uint8,uint8,uint8)"
-	],
-	"0x8c8d98a0": [
-		"toTimestamp(uint16,uint8,uint8)"
-	],
-	"0x4ac1ad78": [
-		"getWeekday(uint256)"
-	],
-	"0x8aa001fc": [
-		"getSecond(uint256)"
-	],
-	"0xfa93f883": [
-		"getMinute(uint256)"
-	],
-	"0x3e239e1a": [
-		"getHour(uint256)"
-	],
-	"0x65c72840": [
-		"getDay(uint256)"
-	],
-	"0xa324ad24": [
-		"getMonth(uint256)"
-	],
-	"0x92d66313": [
-		"getYear(uint256)"
-	],
-	"0xf97d0591": [
-		"parseTimestamp(uint256)"
-	],
-	"0xb238ad0e": [
-		"getDaysInMonth(uint8,uint16)"
-	],
-	"0xb1999937": [
-		"leapYearsBefore(uint256)"
-	],
-	"0xa6f0e577": [
-		"isLeapYear(uint16)"
-	],
-	"0xcc8af0fe": [
-		"bytesToUInt(bytes,bytes)"
-	],
-	"0x996a4be3": [
-		"uintToBytes(uint256,uint256)"
-	],
-	"0xfa80918b": [
-		"computeNodeId(bytes,bytes)"
-	],
-	"0x8e9ccd04": [
-		"computeIndexId(address,bytes)"
-	],
-	"0x05d2f92a": [
-		"check_depth(address,uint256)"
-	],
-	"0x135217e7": [
-		"requires_depth()"
-	],
-	"0x4afce471": [
-		"test_requires_depth(uint16)"
-	],
-	"0x8757a2cd": [
-		"test_depth(uint256,uint256)"
-	],
-	"0x2e817963": [
-		"set_sdl(address)"
-	],
-	"0xeb947f19": [
-		"ExampleResourcePool()"
-	],
-	"0xc3daab96": [
-		"withdrawBond(uint256)"
-	],
-	"0x157ad5a1": [
-		"canWithdrawBond(address,uint256)"
-	],
-	"0xae6c0b03": [
-		"canWithdrawBond(uint256)"
-	],
-	"0x741b3c39": [
-		"depositBond()"
-	],
-	"0x33613cbe": [
-		"getBondBalance(address)"
-	],
-	"0x3cbfed74": [
-		"getBondBalance()"
-	],
-	"0x23306ed6": [
-		"getMinimumBond()"
-	],
-	"0x8baced64": [
-		"isInPool(address)"
-	],
-	"0x1ae460e5": [
-		"isInPool()"
-	],
-	"0xd1734eac": [
-		"isInNextGeneration(address)"
-	],
-	"0x125b8f06": [
-		"isInNextGeneration()"
-	],
-	"0x400aae08": [
-		"isInCurrentGeneration(address)"
-	],
-	"0x7c47965e": [
-		"isInCurrentGeneration()"
-	],
-	"0x7772a380": [
-		"isInGeneration(address,uint256)"
-	],
-	"0xa502aae8": [
-		"getNextGenerationId()"
-	],
-	"0xb0171fa4": [
-		"getCurrentGenerationId()"
-	],
-	"0xba5a2d33": [
-		"exitPool(address)"
-	],
-	"0x29917954": [
-		"exitPool()"
-	],
-	"0xb010d94a": [
-		"canExitPool(address)"
-	],
-	"0x5a5383ac": [
-		"canExitPool()"
-	],
-	"0xffd10e07": [
-		"enterPool(address)"
-	],
-	"0x50a3bd39": [
-		"enterPool()"
-	],
-	"0x8dd5e298": [
-		"canEnterPool(address)"
-	],
-	"0xc630f92b": [
-		"canEnterPool()"
-	],
-	"0xed2b8e0b": [
-		"getPoolRotationDelay()"
-	],
-	"0x61649472": [
-		"getPoolFreezePeriod()"
-	],
-	"0xc831391d": [
-		"getPoolOverlapSize()"
-	],
-	"0x38fff2d0": [
-		"getPoolId()"
-	],
-	"0x67854643": [
-		"getGenerationMemberLength(uint256)"
-	],
-	"0x306b031d": [
-		"getGenerationEndAt(uint256)"
-	],
-	"0xf8b11853": [
-		"getGenerationStartAt(uint256)"
-	],
-	"0x0bebd0f9": [
-		"addAddressToGeneration(address,uint256)"
-	],
-	"0xf59f99ee": [
-		"createNextGeneration()"
-	],
-	"0xb7c93330": [
-		"ResourcePoolTester()"
-	],
-	"0x00e46700": [
-		"setMinimumPassPercentage(uint8)"
-	],
-	"0xa140e79c": [
-		"setMinimumDebatePeriod(uint256)"
-	],
-	"0x6f698fb5": [
-		"setMinimumQuorum(uint256)"
-	],
-	"0xb36df681": [
-		"ExecutableBase()"
-	],
-	"0xfd782de5": [
-		"Proxy()"
-	],
-	"0x567dbf18": [
-		"__forward(address,uint256,uint256,bytes)"
-	],
-	"0x96c52fc3": [
-		"____forward(address,uint256,uint256,bytes)"
-	],
-	"0xa4898fd5": [
-		"deployContract(address)"
-	],
-	"0x4d47feaa": [
-		"ShareholderDB(uint256)"
-	],
-	"0x8e2a6470": [
-		"allocateShares(address,uint256)"
-	],
-	"0x9babdad6": [
-		"removeShareholder(address)"
-	],
-	"0xdb29fe12": [
-		"addShareholder(address)"
-	],
-	"0xc45aa04c": [
-		"queryShareholders(bytes,uint256)"
-	],
-	"0xb722a9ef": [
-		"getPreviousShareholder(address)"
-	],
-	"0xa200dc73": [
-		"getNextShareholder(address)"
-	],
-	"0x08933d11": [
-		"getJoinBlock(address)"
-	],
-	"0xb89a73cb": [
-		"isShareholder(address)"
-	],
-	"0x7f480f9d": [
-		"processDividends(address)"
-	],
-	"0xe7334156": [
-		"processNextDeposit(address)"
-	],
-	"0x57f4d5ec": [
-		"processDividends(address,uint256)"
-	],
-	"0x5437b39b": [
-		"hasUnprocessedDividends(address)"
-	],
-	"0x311d5a2a": [
-		"recordBalance(address)"
-	],
-	"0xb6b55f25": [
-		"deposit(uint256)"
-	],
-	"0xbbd4e8c9": [
-		"numDeposits()"
-	],
-	"0xa0afd731": [
-		"dividendBalance(address)"
-	],
-	"0xb9f28076": [
-		"historyIdx(address)"
-	],
-	"0x9a97043b": [
-		"depositIdx(address)"
-	],
-	"0xcbf1304d": [
-		"balances(address,uint256)"
-	],
-	"0x3397ca17": [
-		"numBalanceRecords(address)"
-	],
-	"0x3b8e6f2e": [
-		"balanceAt(address,uint256)"
-	],
-	"0x9555a942": [
-		"withdrawFrom(address,address,uint256)"
-	],
-	"0xf340fa01": [
-		"deposit(address)"
-	],
-	"0x299a7bcc": [
-		"setOwner(address,address)"
-	],
-	"0x13827950": [
-		"getShareholderDB()"
-	],
-	"0x144fa6d7": [
-		"setToken(address)"
-	],
-	"0x611f69de": [
-		"__proxy_motion(address,uint256,uint256,bytes)"
-	],
-	"0x62e05175": [
-		"setMotionDB(address)"
-	],
-	"0x8f99ea43": [
-		"setDividendDB(address)"
-	],
-	"0x68f5aa0f": [
-		"setShareholderDB(address)"
-	],
-	"0x1327d3d8": [
-		"setValidator(address)"
-	],
-	"0x5bb47808": [
-		"setFactory(address)"
-	],
-	"0x207c64fb": [
-		"validate(address)"
-	],
-	"0xefc81a8c": [
-		"create()"
-	],
-	"0xf6a3d24e": [
-		"exists(address)"
-	],
-	"0x29092d0e": [
-		"remove(address)"
-	],
-	"0x0a3b0a4f": [
-		"add(address)"
-	],
-	"0x6ad2a0b3": [
-		"buildContract(address)"
-	],
-	"0xcc2c2bcf": [
-		"MotionFactory(string,string,string)"
-	],
-	"0xcabd27de": [
-		"Motion(address)"
-	],
-	"0x8124bb0f": [
-		"continueExecution()"
-	],
-	"0xbc5d0f65": [
-		"beginExecution()"
-	],
-	"0x378a2178": [
-		"tallyVotes()"
-	],
-	"0xc631b292": [
-		"closeVoting()"
-	],
-	"0x4dc415de": [
-		"reject()"
-	],
-	"0x2852b71c": [
-		"accept()"
-	],
-	"0xa553a597": [
-		"configure(uint256,uint256,uint8,address)"
-	],
-	"0xe9dc0614": [
-		"vote(bytes)"
-	],
-	"0x27bc39c0": [
-		"submitCanonicalCandidate(bytes,bytes,bytes,bytes)"
-	],
-	"0x70b1d9d4": [
-		"requestCanonicalFormat(bytes)"
-	],
-	"0xd98d011d": [
-		"getCandidateKey(bytes,bytes,bytes,bytes)"
-	],
-	"0xfa68b4ce": [
-		"lookupISO3116_1_alpha_3(bytes)"
-	],
-	"0x50ea1932": [
-		"lookupISO3116_1_alpha_2(bytes)"
-	],
-	"0x9ee035c9": [
-		"lookupCanonicalFormat(bytes)"
-	],
-	"0x8e52cb51": [
-		"getRecordKey(bytes,bytes,bytes)"
-	],
-	"0xd2fb8787": [
-		"recordExists(bytes)"
-	],
-	"0x5714f6a1": [
-		"getTotalAvailableRelays()"
-	],
-	"0x8e2c6f4d": [
-		"initiateVerification(address,bytes,bytes)"
-	],
-	"0xf1076703": [
-		"getVerificationId(address,bytes,bytes)"
-	],
-	"0x25495998": [
-		"getMinimumConsumerDeposit()"
-	],
-	"0xe1041d86": [
-		"__throw()"
-	],
-	"0x54ed7b6e": [
-		"addHash(bytes)"
-	],
-	"0xb00140aa": [
-		"getHash(bytes)"
-	],
-	"0x6edbd134": [
-		"hasHash()"
-	],
-	"0x943a32bc": [
-		"Relay(address)"
-	],
-	"0x1bf6c21b": [
-		"USD()"
-	],
-	"0xb845c9a2": [
-		"WEI()"
-	],
-	"0x531b97d7": [
-		"oneCentOfWei()"
-	],
-	"0x104d5fdd": [
-		"getPriceProxy()"
-	],
-	"0x3ae01f84": [
-		"USDOracle()"
-	],
-	"0xd69450d5": [
-		"setUUID4Bytes(bytes)"
-	],
-	"0x352d2790": [
-		"UUID4()"
-	],
-	"0x31757f2e": [
-		"collisionCount()"
-	],
-	"0x5404bbf7": [
-		"getEntropy()"
-	],
-	"0x4b0bbf84": [
-		"addEntropy()"
-	],
-	"0x60585358": [
-		"getByte()"
-	],
-	"0xf666323e": [
-		"UUIDProvider()"
-	],
-	"0xd81ab0c1": [
-		"invoke(uint256,address,address,bytes)"
-	],
-	"0x1aca00fd": [
-		"variable(uint256)"
-	],
-	"0xce869a64": [
-		"fails()"
-	],
-	"0x5bec9e67": [
-		"infinite()"
-	],
-	"0x60fe47b1": [
-		"set(uint256)"
-	],
-	"0x881be8f7": [
-		"undo()"
-	],
-	"0x4d536fe3": [
-		"doit()"
-	],
-	"0x16f3cb5e": [
-		"__kill()"
-	],
-	"0xafd8c8c4": [
-		"GasProxy(address,address)"
-	],
-	"0x9c7264d7": [
-		"fillOrder(address,uint256)"
-	],
-	"0x67b830ad": [
-		"fillOrder(uint256)"
-	],
-	"0xa6b197aa": [
-		"Order(address,uint256)"
-	],
-	"0xdda3342b": [
-		"ReplicatorFactory()"
-	],
-	"0xb0604a26": [
-		"schedule()"
-	],
-	"0x50c42921": [
-		"replicate()"
-	],
-	"0xe59d843a": [
-		"Replicator(bytes,uint256,uint256,address)"
-	],
-	"0xd6c19fe0": [
-		"build(bytes,uint256,uint256,address)"
-	],
-	"0x4c0e207a": [
-		"__outputCallback(uint256)"
-	],
-	"0xf1448e10": [
-		"requestExecution(bytes)"
-	],
-	"0x4f223fe3": [
-		"StatefulFactory(string,string,string)"
-	],
-	"0x03427656": [
-		"getDefaultSoftResolutionBlocks()"
-	],
-	"0xd8f012c6": [
-		"StatelessFactory(string,string,string)"
-	],
-	"0x5d8227e6": [
-		"FactoryBase(string,string,string)"
-	],
-	"0x9c5d7030": [
-		"reimburseGas(uint256,address,uint256,uint256)"
-	],
-	"0x53770f9a": [
-		"isStateless()"
-	],
-	"0x7ae2b5c7": [
-		"min(uint256,uint256)"
-	],
-	"0x6835f32c": [
-		"build(bytes)"
-	],
-	"0xaf29e720": [
-		"remainingGasFund(uint256)"
-	],
-	"0xa6b1caa3": [
-		"gasScalar(uint256)"
-	],
-	"0x5d3c1d4c": [
-		"_getRequest(uint256)"
-	],
-	"0x29d28aad": [
-		"Broker(address)"
-	],
-	"0x96e438a1": [
-		"reclaimDeposit(uint256)"
-	],
-	"0x05261aea": [
-		"finalize(uint256)"
-	],
-	"0x6dc3edcf": [
-		"executeExecutable(uint256,uint256)"
-	],
-	"0x7b0383b2": [
-		"initializeDispute(uint256)"
-	],
-	"0x8e3d4e5e": [
-		"Fibonacci(bytes)"
-	],
-	"0xfcce2622": [
-		"challengeAnswer(uint256,bytes)"
-	],
-	"0x8143f8a8": [
-		"totalGas(bytes)"
-	],
-	"0xa8978434": [
-		"softResolveAnswer(uint256)"
-	],
-	"0xe10e5dce": [
-		"_build(bytes)"
-	],
-	"0xc70d169d": [
-		"answerRequest(uint256,bytes)"
-	],
-	"0x5ea187c9": [
-		"BuildByteArray(bytes)"
-	],
-	"0x3015394c": [
-		"cancelRequest(uint256)"
-	],
-	"0x9bee757b": [
-		"requestExecution(bytes,uint256)"
-	],
-	"0x5023d124": [
-		"TestFactory()"
-	],
-	"0x13a396d8": [
-		"getRequiredDeposit(bytes)"
-	],
-	"0x0411bca8": [
-		"getChallengeAnswerResult(uint256)"
-	],
-	"0xafc24e3d": [
-		"getChallengeAnswer(uint256)"
-	],
-	"0xcaaf2dd7": [
-		"getInitialAnswerResult(uint256)"
-	],
-	"0xf95b5a58": [
-		"getInitialAnswer(uint256)"
-	],
-	"0x5944427b": [
-		"getRequestResult(uint256)"
-	],
-	"0x7a479160": [
-		"getRequestArgs(uint256)"
-	],
-	"0xc58343ef": [
-		"getRequest(uint256)"
-	],
-	"0x665beae7": [
-		"ExecutableBase(bytes)"
-	],
-	"0xc64e8bc0": [
-		"executeN(uint256)"
-	],
-	"0xfd735602": [
-		"executeN()"
-	],
-	"0x3c9a4baa": [
-		"requestOutput(bytes)"
-	],
-	"0xcf31e9fe": [
-		"getOutputHash()"
-	],
-	"0x7b352962": [
-		"isFinished()"
-	],
-	"0x0761a004": [
-		"step(uint256,bytes)"
-	],
-	"0x1f8947c1": [
-		"extractUint(int256,bytes,uint256,uint256)"
-	],
-	"0xc490a266": [
-		"toUInt(bytes)"
-	],
-	"0x775a8f5e": [
-		"toBytes(uint256)"
-	],
-	"0x1de38038": [
-		"makercoin(uint256)"
-	],
-	"0x867904b4": [
-		"issue(address,uint256)"
-	],
-	"0xb0166b04": [
-		"testTransferringMkr()"
-	],
-	"0x524e4e61": [
-		"testDistribution()"
-	],
-	"0xc1257bad": [
-		"testPassingAProposal()"
-	],
-	"0xd83a8d11": [
-		"testProposing()"
-	],
-	"0x9380b8e7": [
-		"testFailAddingMembers()"
-	],
-	"0x354b2735": [
-		"testDeploy()"
-	],
-	"0x845051d3": [
-		"testContractsNotNull()"
-	],
-	"0x775c300c": [
-		"deploy()"
-	],
-	"0x0a9254e4": [
-		"setUp()"
-	],
-	"0xa3221c8e": [
-		"step8()"
-	],
-	"0xbddd3a6b": [
-		"step7()"
-	],
-	"0xeb7c6f72": [
-		"step6()"
-	],
-	"0x4fb4bcec": [
-		"step5()"
-	],
-	"0xfb5d7376": [
-		"step4()"
-	],
-	"0xdf4ec249": [
-		"step3()"
-	],
-	"0x8f4ed333": [
-		"step2()"
-	],
-	"0xd40a71fb": [
-		"step1()"
-	],
-	"0x0e54b872": [
-		"registerUser(string,address)"
-	],
-	"0xb2aac51f": [
-		"lookupUser(string)"
-	],
-	"0xdf32754b": [
-		"owned()"
-	],
-	"0xf2fde38b": [
-		"transferOwnership(address)"
-	],
-	"0xf009347d": [
-		"KudosProxy(address)"
-	],
-	"0xda1441cd": [
-		"KudosBank(uint256)"
-	],
-	"0x1dbf3bc7": [
-		"spend(uint256)"
-	],
-	"0x2b25a7e4": [
-		"giveKudos(address,uint256)"
-	],
-	"0xce79add1": [
-		"givableBalanceOf(address)"
-	],
-	"0xf2371fb3": [
-		"grantGiveableKudos(address,uint256)"
-	],
-	"0xd70cf105": [
-		"moveBalance(address,address,uint256)"
-	],
-	"0xcf8eeb7e": [
-		"subBalance(address,uint256)"
-	],
-	"0x21e5383a": [
-		"addBalance(address,uint256)"
-	],
-	"0xe30443bc": [
-		"setBalance(address,uint256)"
-	],
-	"0xf8b2cb4f": [
-		"getBalance(address)"
-	],
-	"0x6c9c2faf": [
-		"getSupply()"
-	],
-	"0xb1adc241": [
-		"BalanceDB()"
-	],
-	"0x034187fd": [
-		"setEthToCents(uint256)"
-	],
-	"0xcea943ee": [
-		"getSaleConfig()"
-	],
-	"0x8c3c4b34": [
-		"getSaleStatus()"
-	],
-	"0xa69df4b5": [
-		"unlock()"
-	],
-	"0x8006745b": [
-		"getPayout(address)"
-	],
-	"0xb7fba4d3": [
-		"getProxy(address)"
-	],
-	"0x8c0e2a31": [
-		"regProxy(address)"
-	],
-	"0x5bd74490": [
-		"regProxy(address,address)"
-	],
-	"0x8d68cf59": [
-		"sendFunds()"
-	],
-	"0xa4fd6f56": [
-		"isEnded()"
-	],
-	"0xc24a0f8b": [
-		"endDate()"
-	],
-	"0xbb7859b5": [
-		"periodThree()"
-	],
-	"0x3f5b7675": [
-		"periodTwo()"
-	],
-	"0x0b97bc86": [
-		"startDate()"
-	],
-	"0x1ed24195": [
-		"getPeriod()"
-	],
-	"0x7d3d6522": [
-		"goalReached()"
-	],
-	"0x0c77a697": [
-		"claimFounders()"
-	],
-	"0xddeae033": [
-		"claimFor(address)"
-	],
-	"0xdb83694c": [
-		"getSaleInfo()"
-	],
-	"0xbc126ba1": [
-		"totalCents()"
-	],
-	"0xf0e959f9": [
-		"TokenSales(address)"
-	],
-	"0x6d98e9fc": [
-		"totalWei()"
-	],
-	"0x4551b1d7": [
-		"ProxyPayment(address,address)"
-	],
-	"0x85b31d7b": [
-		"myInfo()"
-	],
-	"0x1959a002": [
-		"userInfo(address)"
-	],
-	"0x8de93222": [
-		"purchase(address,uint256)"
-	],
-	"0x4a5dddd2": [
-		"proxyPurchase(address)"
-	],
-	"0x6d568c43": [
-		"weiToCents(uint256)"
-	],
-	"0xab519020": [
-		"calcShare(uint256,uint256)"
-	],
-	"0xf697a0ed": [
-		"ppb(uint256,uint256)"
-	],
-	"0xfedfd535": [
-		"Config()"
-	],
-	"0xa0355f4e": [
-		"decline(uint256)"
-	],
-	"0xb759f954": [
-		"approve(uint256)"
-	],
-	"0xc8c01a55": [
-		"request(address,uint256)"
-	],
-	"0xf3fef3a3": [
-		"withdraw(address,uint256)"
-	],
-	"0x17623e5b": [
-		"unauthorizeManager(address)"
-	],
-	"0x267c8507": [
-		"authorizeManager(address)"
-	],
-	"0x478aa69e": [
-		"unauthorizeUser(address)"
-	],
-	"0x67c2a360": [
-		"authorizeUser(address)"
-	],
-	"0xb69ef8a8": [
-		"balance()"
-	],
-	"0xc4254c7b": [
-		"CoreWallet()"
-	],
-	"0xc89f2ce4": [
-		"funds()"
-	],
-	"0xc7f758a8": [
-		"getProposal(uint256)"
-	],
-	"0xd205ad7d": [
-		"proposeDissolve(bytes)"
-	],
-	"0xbade6033": [
-		"propose(bytes,uint256)"
-	],
-	"0x8a3bc2bc": [
-		"iPropose(bytes,uint256,bool)"
-	],
-	"0xdcc0ccf3": [
-		"Dao(address)"
-	],
-	"0xed01bf29": [
-		"budget()"
-	],
-	"0xa96f8668": [
-		"releaseTokens()"
-	],
-	"0x052b81c7": [
-		"releaseBadges()"
-	],
-	"0x10e6e06c": [
-		"vote(bool,uint256)"
-	],
-	"0x27a5c7c6": [
-		"voteDecline(uint256)"
-	],
-	"0xd78c20ff": [
-		"voteApprove(uint256)"
-	],
-	"0x7daa10ce": [
-		"getMyInfo()"
-	],
-	"0x6386c1c7": [
-		"getUserInfo(address)"
-	],
-	"0x4e69d560": [
-		"getStatus()"
-	],
-	"0x5a9b0b89": [
-		"getInfo()"
-	],
-	"0xdacaeb07": [
-		"pledge(bool,uint256)"
-	],
-	"0x40b31937": [
-		"pledgeDecline(uint256)"
-	],
-	"0xd630bd53": [
-		"pledgeApprove(uint256)"
-	],
-	"0x1ba326c4": [
-		"calcShare(uint256,uint256,uint256)"
-	],
-	"0xaed8f3da": [
-		"partsPerBillion(uint256,uint256)"
-	],
-	"0x1afccfa5": [
-		"Proposal(address,address,address,bytes,bool)"
-	],
-	"0x921f98bb": [
-		"resolveFailVote()"
-	],
-	"0x299e7318": [
-		"resolveVoting()"
-	],
-	"0x45a3b0bf": [
-		"resolveFailPledge()"
-	],
-	"0xac996e7e": [
-		"resolvePledging()"
-	],
-	"0xbf4d89b5": [
-		"parseInt(string,uint256)"
-	],
-	"0x42346c5e": [
-		"parseInt(string)"
-	],
-	"0xff74927b": [
-		"strConcat(string,string)"
-	],
-	"0x8a0807b7": [
-		"indexOf(string,string)"
-	],
-	"0xe8641652": [
-		"strCompare(string,string)"
-	],
-	"0xa6823189": [
-		"parseAddr(string)"
-	],
-	"0xd7c26adb": [
-		"oraclize_setProof(bytes1)"
-	],
-	"0xbcf175c8": [
-		"oraclize_cbAddress()"
-	],
-	"0x2c85f8e0": [
-		"oraclize_query(string,string,string,uint256)"
-	],
-	"0x65a4dfb3": [
-		"oraclize_query(uint256,string,string,string,uint256)"
-	],
-	"0x5731f357": [
-		"oraclize_query(uint256,string,string,string)"
-	],
-	"0x346b306a": [
-		"oraclize_query(string,string,string)"
-	],
-	"0xae152cf4": [
-		"oraclize_query(string,string,uint256)"
-	],
-	"0x056e1059": [
-		"oraclize_query(uint256,string,string,uint256)"
-	],
-	"0x7975c56e": [
-		"oraclize_query(uint256,string,string)"
-	],
-	"0x489306eb": [
-		"oraclize_query(string,string)"
-	],
-	"0x6b3fdc5a": [
-		"oraclize_setNetwork(uint8)"
-	],
-	"0x38cc4831": [
-		"getAddress()"
-	],
-	"0x688dcfd7": [
-		"setProofType(bytes1)"
-	],
-	"0x60f66701": [
-		"useCoupon(string)"
-	],
-	"0x2ef3accc": [
-		"getPrice(string,uint256)"
-	],
-	"0x524f3889": [
-		"getPrice(string)"
-	],
-	"0x85dee34c": [
-		"query2_withGasLimit(uint256,string,string,string,uint256)"
-	],
-	"0x77228659": [
-		"query2(uint256,string,string,string)"
-	],
-	"0xc51be90f": [
-		"query_withGasLimit(uint256,string,string,uint256)"
-	],
-	"0xadf59f99": [
-		"query(uint256,string,string)"
-	],
-	"0x7842a3a4": [
-		"payReward()"
-	],
-	"0x36dfe260": [
-		"payOneTimeReward()"
-	],
-	"0x69431ab6": [
-		"TokenCreation(uint256,uint256,address,string,string,uint8)"
-	],
-	"0x1f2dc5ef": [
-		"divisor()"
-	],
-	"0x590e1ae3": [
-		"refund()"
-	],
-	"0xbaac5300": [
-		"createTokenProxy(address)"
-	],
-	"0x51cff8d9": [
-		"withdraw(address)"
-	],
-	"0x525b25b1": [
-		"getDeploymentReward()"
-	],
-	"0xe9540395": [
-		"getRewardDivisor()"
-	],
-	"0xe32e9f22": [
-		"setDeploymentReward(uint256)"
-	],
-	"0x1632070c": [
-		"setRewardDivisor(uint256)"
-	],
-	"0x943b0747": [
-		"RewardOffer(address,address,bytes,uint256,uint256,uint128,uint256)"
-	],
-	"0x29f1bff4": [
-		"withdrawFromChildDAO(uint256)"
-	],
-	"0x5d268629": [
-		"Refund()"
-	],
-	"0xe45ebe93": [
-		"checkVoteStatus()"
-	],
-	"0xffb7bfba": [
-		"watchProposal(uint256)"
-	],
-	"0x20768ee8": [
-		"getProposalID()"
-	],
-	"0x350d141e": [
-		"getWasApprovedBeforeDeadline()"
-	],
-	"0xb6ed9f15": [
-		"PFOffer(address,address,bytes,uint256,uint256,uint128)"
-	],
-	"0x14918f5e": [
-		"performInitialWithdrawal()"
-	],
-	"0x3ccfd60b": [
-		"withdraw()"
-	],
-	"0x0c08bf88": [
-		"terminate()"
-	],
-	"0x6a7fc8b7": [
-		"setDailyWithdrawLimit(uint128)"
-	],
-	"0xedfbf7b6": [
-		"setVotingDeadline(uint256)"
-	],
-	"0x2ca15122": [
-		"sign()"
-	],
-	"0x1f7b8622": [
-		"getVotingDeadline()"
-	],
-	"0xd44f2d3d": [
-		"getInitialWithdrawalDone()"
-	],
-	"0xa00ce377": [
-		"getIsContractValid()"
-	],
-	"0x72b75585": [
-		"getOriginalClient()"
-	],
-	"0x59dc735c": [
-		"getClient()"
-	],
-	"0xb29ae23f": [
-		"getDateOfSignature()"
-	],
-	"0x0c0662a8": [
-		"getLastWithdrawal()"
-	],
-	"0x43bf718e": [
-		"getHashOfTheProposalDocument()"
-	],
-	"0xb6cb405b": [
-		"getContractor()"
-	],
-	"0x262c0b72": [
-		"getPayoutFreezePeriod()"
-	],
-	"0xd6b4ec12": [
-		"getDailyWithdrawalLimit()"
-	],
-	"0x42d16748": [
-		"getMinDailyWithdrawalLimit()"
-	],
-	"0x60213b88": [
-		"getInitialWithdrawal()"
-	],
-	"0x1bcad37a": [
-		"getTotalCost()"
-	],
-	"0x1adf2d1a": [
-		"Offer(address,address,bytes,uint256,uint256,uint128,uint256)"
-	],
-	"0x1fd96b69": [
-		"ManagedAccount(address,bool)"
-	],
-	"0x0221038a": [
-		"payOut(address,uint256)"
-	],
-	"0xdaa283c8": [
-		"__callback(bytes,string)"
-	],
-	"0xd9fe60f3": [
-		"DTHPool(address,address,uint256,string,string,string)"
-	],
-	"0xde0ff7c5": [
-		"getEther()"
-	],
-	"0xe49dcee9": [
-		"fixTokens()"
-	],
-	"0xf98a4eca": [
-		"executeVote(uint256)"
-	],
-	"0x4da74ee6": [
-		"setVoteIntention(uint256,bool,bool,string)"
-	],
-	"0xe417291b": [
-		"undelegateDAOTokens(uint256)"
-	],
-	"0x8bfc2f33": [
-		"delegateDAOTokens(uint256)"
-	],
-	"0x013cf08b": [
-		"proposals(uint256)"
-	],
-	"0xbe2430fe": [
-		"sendValues()"
-	],
-	"0xebae35a6": [
-		"DAOTokenCreationProxyTransferer(address,address)"
-	],
-	"0xd92ebe46": [
-		"createDAO(address,uint256,uint256,uint256,string,string,uint8)"
-	],
-	"0xd21b84ac": [
-		"createNewDAO(address)"
-	],
-	"0xf42ac1de": [
-		"minQuorum(uint256)"
-	],
-	"0x39d1f908": [
-		"actualBalance()"
-	],
-	"0x8400c307": [
-		"isRecipientAllowed(address)"
-	],
-	"0x48027610": [
-		"transferPaidOut(address,address,uint256)"
-	],
-	"0x0386a016": [
-		"closeProposal(uint256)"
-	],
-	"0x2632bf20": [
-		"unblockMe()"
-	],
-	"0xfbac3951": [
-		"isBlocked(address)"
-	],
-	"0xbe7c29c1": [
-		"getNewDAOAddress(uint256)"
-	],
-	"0x8d7af473": [
-		"numberOfProposals()"
-	],
-	"0x78524b2e": [
-		"halveMinQuorum()"
-	],
-	"0xdbde1988": [
-		"transferFromWithoutReward(address,address,uint256)"
-	],
-	"0x4e10c3ee": [
-		"transferWithoutReward(address,uint256)"
-	],
-	"0x8a00a82f": [
-		"withdrawRewardFor(address)"
-	],
-	"0xcc9ae3f6": [
-		"getMyReward()"
-	],
-	"0xa1da2fb9": [
-		"retrieveDAOReward(bool)"
-	],
-	"0xe33734fd": [
-		"changeProposalDeposit(uint256)"
-	],
-	"0x749f9889": [
-		"changeAllowedRecipients(address,bool)"
-	],
-	"0x6837ff1e": [
-		"newContract(address)"
-	],
-	"0x82661dc4": [
-		"splitDAO(uint256,address)"
-	],
-	"0x237e9492": [
-		"executeProposal(uint256,bytes)"
-	],
-	"0xc9d27afe": [
-		"vote(uint256,bool)"
-	],
-	"0xeceb2945": [
-		"checkProposalCode(uint256,address,uint256,bytes)"
-	],
-	"0x612e45a3": [
-		"newProposal(address,uint256,string,bytes,uint256,bool)"
-	],
-	"0xa3912ec8": [
-		"receiveEther()"
-	],
-	"0x4500054f": [
-		"isCancellable()"
-	],
-	"0x0cb749b6": [
-		"FutureBlockCall(address,uint256,uint8,address,bytes,bytes,uint256,uint256,uint16,uint256,uint256)"
-	],
-	"0x61461954": [
-		"execute()"
-	],
-	"0x24032866": [
-		"checkExecutionAuthorization(address,uint256)"
-	],
-	"0x4e71d92d": [
-		"claim()"
-	],
-	"0xb0f07e44": [
-		"registerData()"
-	],
-	"0x4f059a43": [
-		"getClaimAmountForBlock()"
-	],
-	"0x95ee1221": [
-		"isCancelled()"
-	],
-	"0xc6803622": [
-		"wasCalled()"
-	],
-	"0x09241200": [
-		"wasSuccessful()"
-	],
-	"0x3233c686": [
-		"claimerDeposit()"
-	],
-	"0x830953ab": [
-		"claimAmount()"
-	],
-	"0xd379be23": [
-		"claimer()"
-	],
-	"0x2f95b833": [
-		"requiredStackDepth()"
-	],
-	"0x974654f4": [
-		"requiredGas()"
-	],
-	"0x37f4c00e": [
-		"anchorGasPrice()"
-	],
-	"0xd62457f6": [
-		"callValue()"
-	],
-	"0x4e417a98": [
-		"callData()"
-	],
-	"0x48107843": [
-		"getNextCallSibling(address)"
-	],
-	"0x9f927be7": [
-		"getNextCall(uint256)"
-	],
-	"0xca94692d": [
-		"abiSignature()"
-	],
-	"0x38eee93e": [
-		"scheduleCall(address,bytes,bytes,uint16,uint8,uint256[5])"
-	],
-	"0xf6b4dfb4": [
-		"contractAddress()"
-	],
-	"0xd13d1ace": [
-		"scheduleCall(bytes,bytes,uint16,uint8,uint256,uint256,uint256,uint256,uint256)"
-	],
-	"0x137c638b": [
-		"getExtraGas()"
-	],
-	"0x991ffd4e": [
-		"scheduleCall(address,bytes,bytes,uint256,uint256,uint8,uint256)"
-	],
-	"0x67ce940d": [
-		"getOverhead()"
-	],
-	"0xd6eafd08": [
-		"scheduleCall(address,bytes,bytes,uint8,uint256[4])"
-	],
-	"0x09b30ed5": [
-		"afterExecute(address)"
-	],
-	"0xe7329e71": [
-		"scheduleCall(bytes,bytes,uint256,uint256,uint8,uint256)"
-	],
-	"0x7d298ee3": [
-		"beforeExecute(address,uint256)"
-	],
-	"0x40953102": [
-		"scheduleCall(address,uint256,bytes,uint256,uint256,uint8,uint256)"
-	],
-	"0xc19d93fb": [
-		"state()"
-	],
-	"0xc6236a5c": [
-		"scheduleCall(bytes,uint256,uint256,uint8,uint256)"
-	],
-	"0x4571d4c4": [
-		"FutureCall(address,uint256,uint16,address,bytes,bytes,uint256,uint256,uint256)"
-	],
-	"0x67a59d91": [
-		"scheduleCall(address,bytes,bytes,uint256,uint256,uint8)"
-	],
-	"0x0fd1f94e": [
-		"firstClaimBlock()"
-	],
-	"0xaa497b9d": [
-		"scheduleCall(address,uint256,bytes,uint256,uint256,uint8)"
-	],
-	"0xcc3471af": [
-		"maxClaimBlock()"
-	],
-	"0x0e554bd8": [
-		"scheduleCall(bytes,uint256,uint256,uint8)"
-	],
-	"0xa9d2293d": [
-		"lastClaimBlock()"
-	],
-	"0x64bd87d6": [
-		"scheduleCall(address,bytes,bytes,uint256,uint256)"
-	],
-	"0xf5562753": [
-		"getClaimAmountForBlock(uint256)"
-	],
-	"0x49942ccb": [
-		"scheduleCall(bytes,bytes,uint256,uint256)"
-	],
-	"0xb5d0f16e": [
-		"getGasScalar(uint256,uint256)"
-	],
-	"0x76ca0c77": [
-		"scheduleCall(address,bytes,uint256,bytes,uint256)"
-	],
-	"0xc17e6817": [
-		"sendSafe(address,uint256)"
-	],
-	"0xa0bd3c0f": [
-		"scheduleCall(address,bytes,bytes,uint256)"
-	],
-	"0x349501b7": [
-		"checkDepth(uint256)"
-	],
-	"0x75f45878": [
-		"scheduleCall(bytes,bytes,uint256)"
-	],
-	"0xd8e5c048": [
-		"scheduleCall(address,uint256,uint256)"
-	],
-	"0xb5b33eda": [
-		"scheduleCall(address,uint256)"
-	],
-	"0xa00aede9": [
-		"scheduleCall(uint256,address)"
-	],
-	"0x3fbb539d": [
-		"scheduleCall(address,bytes,uint256,bytes)"
-	],
-	"0xa6cb9e64": [
-		"scheduleCall(address,bytes,bytes)"
-	],
-	"0x4b63e601": [
-		"scheduleCall(address,uint256,bytes)"
-	],
-	"0xa045fdff": [
-		"scheduleCall(address,bytes)"
-	],
-	"0x04509918": [
-		"scheduleCall(address)"
-	],
-	"0xf4bbfd6a": [
-		"scheduleCall(bytes,bytes)"
-	],
-	"0x67beaccb": [
-		"scheduleCall(bytes)"
-	],
-	"0x112e39a8": [
-		"scheduleCall(uint256)"
-	],
-	"0xc3a2c0c3": [
-		"scheduleCall()"
-	],
-	"0xdbfef710": [
-		"getDefaultRequiredGas()"
-	],
-	"0x1b4fa6ab": [
-		"getDefaultStackCheck()"
-	],
-	"0x7c73f846": [
-		"getMinimumEndowment(uint256,uint256,uint256)"
-	],
-	"0xf158458c": [
-		"getMinimumEndowment(uint256,uint256)"
-	],
-	"0xaff21c65": [
-		"getMinimumEndowment(uint256)"
-	],
-	"0x1e74a2d3": [
-		"getMinimumEndowment()"
-	],
-	"0xbbc6eb1f": [
-		"getDefaultDonation()"
-	],
-	"0xe6470fbe": [
-		"updateDefaultPayment()"
-	],
-	"0x3017fe24": [
-		"callAPIVersion()"
-	],
-	"0x45fe6e2a": [
-		"Scheduler()"
-	],
-	"0xc5699d68": [
-		"_compare(int256,bytes,int256)"
-	],
-	"0x6d5433e6": [
-		"max(uint256,uint256)"
-	],
-	"0xc6ab4514": [
-		"sendRobust(address,uint256,uint256)"
-	],
-	"0x12c82bcc": [
-		"sendRobust(address,uint256)"
-	],
-	"0x5c54305e": [
-		"InsufficientFunds(address,uint256,uint256)"
-	],
-	"0x7fcf532c": [
-		"Withdrawal(address,uint256)"
-	],
-	"0x5548c837": [
-		"Deposit(address,address,uint256)"
-	],
-	"0xea27a881": [
-		"getMinimumEndowment(uint256,uint256,uint256,uint256)"
-	],
-	"0xb152f19e": [
-		"getFirstSchedulableBlock()"
-	],
-	"0x96cff3df": [
-		"getMinimumCallCost(uint256,uint256)"
-	],
-	"0x26a7985a": [
-		"getMaximumCallGas()"
-	],
-	"0x98c9cdf4": [
-		"getMinimumCallGas()"
-	],
-	"0x8e46afa9": [
-		"getDefaultGracePeriod()"
-	],
-	"0xc0f68859": [
-		"getMinimumGracePeriod()"
-	],
-	"0x98e00e54": [
-		"getCallWindowSize()"
-	],
-	"0x586a69fa": [
-		"getMaximumStackCheck()"
-	],
-	"0x971c803f": [
-		"getMinimumStackCheck()"
-	],
-	"0x2e9c5e77": [
-		"doStackExtension(uint256)"
-	],
-	"0x21835af6": [
-		"__dig(uint256)"
-	],
-	"0xac1b14ff": [
-		"proxyCall(uint256)"
-	],
-	"0x9941e3d0": [
-		"setCallAddress(address)"
-	],
-	"0x3809c0bf": [
-		"doInfinite()"
-	],
-	"0xf46c50dc": [
-		"doFail()"
-	],
-	"0x999a9965": [
-		"setMany(uint256,int256,uint256,bytes,address,bytes)"
-	],
-	"0xbadbaa3c": [
-		"setCallData()"
-	],
-	"0xda359dc8": [
-		"setBytes(bytes)"
-	],
-	"0x46d667db": [
-		"setBytes32(bytes)"
-	],
-	"0xe30081a0": [
-		"setAddress(address)"
-	],
-	"0x747586b8": [
-		"setInt(int256)"
-	],
-	"0x9378a9e2": [
-		"setUInt(uint256)"
-	],
-	"0x54fd4d50": [
-		"version()"
-	],
-	"0xa71f94c8": [
-		"scheduleSetUInt(address,uint256,uint256)"
-	],
-	"0x6f374a12": [
-		"setBool()"
-	],
-	"0x6558488a": [
-		"scheduleSetBool(address,uint256,bool)"
-	],
-	"0x1db71ffb": [
-		"doLoops(uint256)"
-	],
-	"0x5629c6d9": [
-		"doExecution(address)"
-	],
-	"0x5dfc2e4a": [
-		"noop()"
-	],
-	"0x5bfdc700": [
-		"registerData(address,int256,bytes,address)"
-	],
-	"0x9c1500f0": [
-		"registerMany(address,uint256,int256,uint256,bytes,address,bytes)"
-	],
-	"0x31b0795c": [
-		"registerAddress(address,address)"
-	],
-	"0x5dcbac7a": [
-		"registerBytes(address,bytes)"
-	],
-	"0x9aa26f06": [
-		"registerBytes32(address,bytes)"
-	],
-	"0x1fb291cb": [
-		"registerInt(address,int256)"
-	],
-	"0x9872a20a": [
-		"registerUInt(address,uint256)"
-	],
-	"0x638560cf": [
-		"registerBool(address,bool)"
-	],
-	"0xd826f88f": [
-		"reset()"
-	],
-	"0xf37b437b": [
-		"scheduleCall(address,bytes,uint256,uint256,uint8,uint256,uint256)"
-	],
-	"0xb7aec6a5": [
-		"scheduleCall(address,bytes,uint256,uint256,uint8,uint256)"
-	],
-	"0x6b069710": [
-		"scheduleCall(address,bytes,uint256,uint256,uint8)"
-	],
-	"0x075fe877": [
-		"scheduleCall(address,bytes,uint256,uint256)"
-	],
-	"0x1e39499d": [
-		"scheduleCall(address,bytes,uint256)"
-	],
-	"0x7f497550": [
-		"scheduleTransfer(address,uint256,uint256)"
-	],
-	"0xdd2ad311": [
-		"scheduleCall(bytes,uint256)"
-	],
-	"0x69d89575": [
-		"releaseFunds()"
-	],
-	"0xdfcbb794": [
-		"TrustFund(address,uint256,address)"
-	],
-	"0x18160ddd": [
-		"totalSupply()"
-	],
-	"0xac900c2d": [
-		"unregisterSeller(address)"
-	],
-	"0x3f2965f0": [
-		"registerSeller(address)"
-	],
-	"0x6637b882": [
-		"setDao(address)"
-	],
-	"0x2b297f9e": [
-		"registerDao(address)"
-	],
-	"0x80a23ddf": [
-		"mintBadge(int256,address,uint256)"
-	],
-	"0x26070774": [
-		"Token(address)"
-	],
-	"0x13af4035": [
-		"setOwner(address)"
-	],
-	"0xd35f4a99": [
-		"mint(int256,address,uint256)"
-	],
-	"0xdd62ed3e": [
-		"allowance(address,address)"
-	],
-	"0x095ea7b3": [
-		"approve(address,uint256)"
-	],
-	"0x23b872dd": [
-		"transferFrom(address,address,uint256)"
-	],
-	"0xa9059cbb": [
-		"transfer(address,uint256)"
-	],
-	"0x70a08231": [
-		"balanceOf(address)"
-	],
-	"0x3416f9d4": [
-		"subtractSafely(uint256,uint256)"
-	],
-	"0xe74b9d11": [
-		"safeToSubtract(uint256,uint256)"
-	],
-	"0xc74c251f": [
-		"addSafely(uint256,uint256)"
-	],
-	"0x4e30a66c": [
-		"safeToAdd(uint256,uint256)"
-	],
-	"0x43e6125d": [
-		"Badge(address)"
-	],
-	"0x1785f53c": [
-		"removeAdmin(address)"
-	],
-	"0x70480275": [
-		"addAdmin(address)"
-	],
-	"0x015e4f3a": [
-		"getConfigUint(int256,bytes)"
-	],
-	"0xb38415f3": [
-		"getConfigBytes(bytes)"
-	],
-	"0x087e055a": [
-		"getConfigBool(bytes)"
-	],
-	"0x9e997121": [
-		"getConfigAddress(bytes)"
-	],
-	"0xa288fb1f": [
-		"setConfigUint(int256,bytes,uint256)"
-	],
-	"0x0baaaed9": [
-		"setConfigBytes(bytes,bytes)"
-	],
-	"0x6099af40": [
-		"setConfigBool(bytes,bool)"
-	],
-	"0xecf6eb22": [
-		"setConfigAddress(bytes,address)"
-	],
-	"0x0b9e9817": [
-		"CanaryV7FastTestnet()"
-	],
-	"0x334dc700": [
-		"CanaryV7Testnet()"
-	],
-	"0xac9873c7": [
-		"CanaryV7()"
-	],
-	"0x4136aa35": [
-		"isAlive()"
-	],
-	"0x3defb962": [
-		"heartbeat()"
-	],
-	"0x4a420138": [
-		"scheduleHeartbeat()"
-	],
-	"0x8129fc1c": [
-		"initialize()"
-	],
-	"0x62986e27": [
-		"Canary(address,uint16)"
-	],
-	"0x3f4be889": [
-		"callContractAddress()"
-	],
-	"0xae45850b": [
-		"schedulerAddress()"
-	],
-	"0xea8a1af0": [
-		"cancel()"
-	],
-	"0x0a16697a": [
-		"targetBlock()"
-	],
-	"0x523ccfa8": [
-		"isKnownCall(address)"
-	],
-	"0x063925c8": [
-		"scheduleCall(bytes,uint256,uint256)"
-	]
->>>>>>> 7eb2d2f9
 };