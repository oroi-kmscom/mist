/**
Template Controllers

@module Templates
*/

/**
The browserBar template

@class [template] layout_browserBar
@constructor
*/


Template['layout_browserBar'].onRendered(function(){
    var template = this;
});


Template['layout_browserBar'].helpers({
    /**
    Break the URL in protocol, domain and folders

    @method (breadcrumb)
    */
    breadcrumb: function () {
        if (!this || !this.url) {
            return;
        }
        try {
            return Helpers.generateBreadcrumb(new URL(this.url));
        } catch (e) {
            return;
        }
    },

    /**
    Returns the current dapp

    @method (dapp)
    */
    'dapp': function(){
        return Tabs.findOne(LocalStore.get('selectedTab'));
    },
    /**
    Returns dapps current accounts

    @method (dappAccounts)
    */
    'dappAccounts': function(){
        if(this.permissions)
            return EthAccounts.find({address: {$in: this.permissions.accounts || []}});
    },
    /**
    Show the add button, when on a dapp and in doogle

    @method (isBrowser)
    */
    'isBrowser': function(){
        return (LocalStore.get('selectedTab') === 'browser');
    },
    /**
    Current selected view

    @method (currentWebView)
    */
    'currentWebView': function(){
        return '.webview webview[data-id="'+ LocalStore.get('selectedTab') +'"]';
    }
});

Template['layout_browserBar'].events({
    /*
    Go back in the dapps browser history

    @event click button.back
    */
    'click button.back': function(){
        var webview = Helpers.getWebview(LocalStore.get('selectedTab'));

        if(webview && webview.canGoBack())
            webview.goBack();
    },
    /*
    Reload the current webview

    @event click button.reload
    */
    'click button.reload': function(){
        var webview = Helpers.getWebview(LocalStore.get('selectedTab'));
        
        if(webview)
            webview.reload();
    },
    /*
    Remove the current selected tab

    // TODO show popup before to confirm

    @event click button.remove-tab
    */
    'click button.remove-tab': function(){
        var tabId = LocalStore.get('selectedTab');
        
        Tabs.remove(tabId);
        LocalStore.set('selectedTab', 'browser');
    },
    /**
    Show connect account popup

    @event click .app-bar > button.accounts'
    */
    'click .app-bar > button.accounts': function(e, template) {
        mist.requestAccount(function(e, addresses){
<<<<<<< HEAD
            var tabId = LocalStore.get('selectedTab');
=======
            var tabId;

            window.syncMinimongo.frontendSync(Tabs);
            
            tabId = LocalStore.get('selectedTab');
>>>>>>> 7eb2d2f9

            dbSync.syncDataFromBackend(LastVisitedPages);
            dbSync.syncDataFromBackend(Tabs).then(function(){
                Tabs.update(tabId, {$set: {
                    'permissions.accounts': addresses
                }});
            });

        });
    },
    /* 
    Hide the app bar on input blur
    
    @event blur 
    */
    'blur .app-bar > form.url .url-input': function(e, template) {
        template.$('.app-bar').removeClass('show-bar');
    },
    /*
    Stop hiding the app bar

    @event mouseenter .app-bar
    */
    'mouseenter .app-bar': function(e, template){
        clearTimeout(TemplateVar.get('timeoutId'));
    },
    /*
    Send the domain

    @event submit
    */
    'submit': function(e, template){
        var url = Helpers.formatUrl(template.$('.url-input')[0].value);

        // remove focus from url input
        template.$('.url-input').blur();

        // look in tabs
        var url = Helpers.sanitizeUrl(url);
        var tabId = Helpers.getTabIdByUrl(url);

        console.log('Submitted new URL:'+ url); 

        // update current tab url
        Tabs.update(tabId, {$set: {
            url: url,
            redirect: url
        }});
        LocalStore.set('selectedTab', tabId);
    }
});<|MERGE_RESOLUTION|>--- conflicted
+++ resolved
@@ -88,7 +88,7 @@
     */
     'click button.reload': function(){
         var webview = Helpers.getWebview(LocalStore.get('selectedTab'));
-        
+
         if(webview)
             webview.reload();
     },
@@ -101,7 +101,7 @@
     */
     'click button.remove-tab': function(){
         var tabId = LocalStore.get('selectedTab');
-        
+
         Tabs.remove(tabId);
         LocalStore.set('selectedTab', 'browser');
     },
@@ -112,15 +112,7 @@
     */
     'click .app-bar > button.accounts': function(e, template) {
         mist.requestAccount(function(e, addresses){
-<<<<<<< HEAD
             var tabId = LocalStore.get('selectedTab');
-=======
-            var tabId;
-
-            window.syncMinimongo.frontendSync(Tabs);
-            
-            tabId = LocalStore.get('selectedTab');
->>>>>>> 7eb2d2f9
 
             dbSync.syncDataFromBackend(LastVisitedPages);
             dbSync.syncDataFromBackend(Tabs).then(function(){
@@ -131,10 +123,10 @@
 
         });
     },
-    /* 
+    /*
     Hide the app bar on input blur
-    
-    @event blur 
+
+    @event blur
     */
     'blur .app-bar > form.url .url-input': function(e, template) {
         template.$('.app-bar').removeClass('show-bar');
@@ -162,7 +154,7 @@
         var url = Helpers.sanitizeUrl(url);
         var tabId = Helpers.getTabIdByUrl(url);
 
-        console.log('Submitted new URL:'+ url); 
+        console.log('Submitted new URL:'+ url);
 
         // update current tab url
         Tabs.update(tabId, {$set: {
