--- conflicted
+++ resolved
@@ -8,7 +8,6 @@
 // BROWSER RELATED
 // Contains the accounts
 Tabs = new Mongo.Collection('tabs', {connection: null});
-<<<<<<< HEAD
 LastVisitedPages = new Mongo.Collection('last-visted-pages', {connection: null});
 History = new Mongo.Collection('history', {connection: null});
 
@@ -17,11 +16,6 @@
     Tabs = window.dbSync.frontendSyncInit(Tabs);
     LastVisitedPages = window.dbSync.frontendSyncInit(LastVisitedPages);
     History = window.dbSync.frontendSyncInit(History);
-=======
-
-if (typeof window.syncMinimongo !== 'undefined') {
-    Tabs = window.syncMinimongo.frontendSync(Tabs);
->>>>>>> 7eb2d2f9
 }
 
 
