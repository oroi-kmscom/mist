--- conflicted
+++ resolved
@@ -38,7 +38,6 @@
     var GethConnection = function(event) {
         this.ipcSocket = new Socket();
         this.path = ipcPath;
-        this.destroyed = false;
         this.syncEvents = {};
         this.asyncEvents = {};
 
@@ -197,8 +196,6 @@
                     _this.asyncEvents[id].sender.send('ipcProvider-data', data);
                     delete _this.asyncEvents[id];
                 }
-
-                _this.destroy();
             };
         });
 
@@ -258,10 +255,6 @@
         this.ipcSocket.destroy();
 
         this.timeout();
-<<<<<<< HEAD
-        this.destroyed = true;
-=======
->>>>>>> 36ee2c46
 
         delete global.sockets['id_'+ this.sender.getId()];
     };
