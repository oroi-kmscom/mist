--- conflicted
+++ resolved
@@ -246,15 +246,9 @@
                 // console.log('stderr ', data.toString());
                 if(!cbCalled && _.isFunction(callback)) {
 
-<<<<<<< HEAD
-                    // (geth) prevent starting until IPC service is started
-                    // if(type === 'geth' && data.toString().indexOf('IPC service started') === -1)
-                    //     return;
-=======
                     // (geth) prevent starying until IPC service is started
                     if(type === 'geth' && data.toString().indexOf('IPC endpoint opened') === -1)
                         return;
->>>>>>> e94947ec
 
                     callCb(null);
                 }
