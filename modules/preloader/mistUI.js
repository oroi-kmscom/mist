/**
@module preloader MistUI
*/

require('./include/common')('mist');
const { ipcRenderer, remote, webFrame } = require('electron');  // eslint-disable-line import/newline-after-import
const { Menu, MenuItem } = remote;
const dbSync = require('../dbSync.js');
const i18n = require('../i18n.js');
<<<<<<< HEAD
const mist = require('./include/mistAPI.js');
=======
const mist = require('../mistAPI.js');
const syncMinimongo = require('../syncMinimongo.js');
>>>>>>> 7eb2d2f9
const BigNumber = require('bignumber.js');
const Web3 = require('web3');
const ipcProviderWrapper = require('../ipc/ipcProviderWrapper.js');
const web3Admin = require('../web3Admin.js');

<<<<<<< HEAD
=======

require('./include/setBasePath')('interface');
>>>>>>> 7eb2d2f9

require('./include/setBasePath')('interface');


// make variables globally accessable
window.BigNumber = BigNumber;
window.web3 = new Web3(new Web3.providers.IpcProvider('', ipcProviderWrapper));

// add admin later
setTimeout(() => {
    web3Admin.extend(window.web3);
}, 1000);

window.mist = mist();
<<<<<<< HEAD
window.mistMode = remote.getGlobal('mode');
window.dbSync = dbSync;
window.dirname = remote.getGlobal('dirname');
window.ipc = ipcRenderer;
=======
window.dirname = remote.getGlobal('dirname');
window.syncMinimongo = syncMinimongo;
window.ipc = ipc;
>>>>>>> 7eb2d2f9


// remove require and module, because node-integration is on
delete window.module;
delete window.require;


// prevent overwriting the Dapps Web3
// delete global.Web3;
// delete window.Web3;


// set the langauge for the electron interface
// ipcRenderer.send('setLanguage', navigator.language.substr(0,2));


// A message coming from other window, to be passed to a webview
ipcRenderer.on('uiAction_windowMessage', (e, type, id, error, value) => {
    console.log(type, id, error, value);
    if ((type === 'requestAccount') || (type === 'connectAccount') && !error) {
        Tabs.update({ webviewId: id }, { $addToSet: {
            'permissions.accounts': value,
        } });
    }

    // forward to the webview (TODO: remove and manage in the ipcCommunicator?)
    var tab = Tabs.findOne({ webviewId: id });
    if(tab) {
        webview = $('webview[data-id='+ tab._id +']')[0];
        if(webview)
            webview.send('uiAction_windowMessage', type, error, value);
    }

});

ipcRenderer.on('uiAction_enableBlurOverlay', (e, value) => {
    $('html').toggleClass('has-blur-overlay', !!value);
});

// Wait for webview toggle
ipcRenderer.on('uiAction_toggleWebviewDevTool', (e, id) => {
    const webview = Helpers.getWebview(id);

    if (!webview)
        { return; }

    if (webview.isDevToolsOpened())
        { webview.closeDevTools(); }
    else
        { webview.openDevTools(); }
});


// randomize accounts and drop half
// also certainly remove the web3.ethbase one
var randomizeAccounts = (acc, coinbase) => {
    var accounts = _.shuffle(acc);
    accounts = _.rest(accounts, (accounts.length / 2).toFixed(0));
    accounts = _.without(accounts, coinbase);
    return accounts;
};

// Run tests
ipcRenderer.on('uiAction_runTests', (e, type) => {
    if (type === 'webview') {
        web3.eth.getAccounts((error, accounts) => {
            if (error) return;

            web3.eth.getCoinbase((coinbaseError, coinbase) => {
                if (coinbaseError) return;


                Tabs.upsert('tests', {
                    position: -1,
                    name: 'Tests',
                    url: '', // is hardcoded in webview.html to prevent hijacking
                    permissions: {
                        accounts: randomizeAccounts(accounts, coinbase),
                    },
                });

                Tracker.afterFlush(() => {
                    LocalStore.set('selectedTab', 'tests');
                });

                // update the permissions, when accounts change
                Tracker.autorun(() => {
                    var accountList = _.pluck(EthAccounts.find({}, { fields: { address: 1 } }).fetch(), 'address');

                    Tabs.update('tests', { $set: {
                        'permissions.accounts': randomizeAccounts(accountList, coinbase),
                    } });
                });
            });
        });
    }
});


// CONTEXT MENU

const currentMousePosition = { x: 0, y: 0 };
const menu = new Menu();
// menu.append(new MenuItem({ type: 'separator' }));
menu.append(new MenuItem({ label: i18n.t('mist.rightClick.reload'), accelerator: 'Command+R', click() {
    const webview = Helpers.getWebview(LocalStore.get('selectedTab'));
    if (webview)
        { webview.reloadIgnoringCache(); }
} }));
menu.append(new MenuItem({ label: i18n.t('mist.rightClick.openDevTools'), click() {
    const webview = Helpers.getWebview(LocalStore.get('selectedTab'));
    if (webview)
        { webview.openDevTools(); }
} }));
menu.append(new MenuItem({ label: i18n.t('mist.rightClick.inspectElements'), click() {
    const webview = Helpers.getWebview(LocalStore.get('selectedTab'));
    if (webview)
        { webview.inspectElement(currentMousePosition.x, currentMousePosition.y); }
} }));


window.addEventListener('contextmenu', (e) => {
    e.preventDefault();

    // OPEN CONTEXT MENU over webviews
    if ($('webview:hover')[0]) {
        currentMousePosition.x = e.layerX;
        currentMousePosition.y = e.layerY;
        menu.popup(remote.getCurrentWindow());
    }
}, false);


document.addEventListener('keydown', (e) => {
    // RELOAD current webview
    if (e.metaKey && e.keyCode === 82) {
        const webview = Helpers.getWebview(LocalStore.get('selectedTab'));
        if (webview)
            { webview.reloadIgnoringCache(); }
    }
}, false);<|MERGE_RESOLUTION|>--- conflicted
+++ resolved
@@ -7,22 +7,11 @@
 const { Menu, MenuItem } = remote;
 const dbSync = require('../dbSync.js');
 const i18n = require('../i18n.js');
-<<<<<<< HEAD
 const mist = require('./include/mistAPI.js');
-=======
-const mist = require('../mistAPI.js');
-const syncMinimongo = require('../syncMinimongo.js');
->>>>>>> 7eb2d2f9
 const BigNumber = require('bignumber.js');
 const Web3 = require('web3');
 const ipcProviderWrapper = require('../ipc/ipcProviderWrapper.js');
 const web3Admin = require('../web3Admin.js');
-
-<<<<<<< HEAD
-=======
-
-require('./include/setBasePath')('interface');
->>>>>>> 7eb2d2f9
 
 require('./include/setBasePath')('interface');
 
@@ -37,16 +26,10 @@
 }, 1000);
 
 window.mist = mist();
-<<<<<<< HEAD
 window.mistMode = remote.getGlobal('mode');
 window.dbSync = dbSync;
 window.dirname = remote.getGlobal('dirname');
 window.ipc = ipcRenderer;
-=======
-window.dirname = remote.getGlobal('dirname');
-window.syncMinimongo = syncMinimongo;
-window.ipc = ipc;
->>>>>>> 7eb2d2f9
 
 
 // remove require and module, because node-integration is on
