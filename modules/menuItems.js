const { app, BrowserWindow, ipcMain: ipc, Menu, shell, dialog } = require('electron');
const fs = require('fs');
const path = require('path');
const Windows = require('./windows');
const Settings = require('./settings');
const log = require('./utils/logger').create('menuItems');
const updateChecker = require('./updateChecker');
const ethereumNode = require('./ethereumNode.js');
const swarmNode = require('./swarmNode.js');
const ClientBinaryManager = require('./clientBinaryManager');


// Make easier to return values for specific systems
const switchForSystem = function (options) {
    if (process.platform in options) {
        return options[process.platform];
    } else if ('default' in options) {
        return options.default;
    }
    return null;
};


// create menu
// null -> null
const createMenu = function (webviews) {
    webviews = webviews || [];

    const menu = Menu.buildFromTemplate(menuTempl(webviews));
    Menu.setApplicationMenu(menu);
};


const restartNode = function (newType, newNetwork) {
    newNetwork = newNetwork || ethereumNode.network;

    log.info('Switch node', newType, newNetwork);

    return ethereumNode.restart(newType, newNetwork)
        .then(() => {
            Windows.getByType('main').load(global.interfaceAppUrl);

            createMenu(webviews);
        })
        .catch((err) => {
            log.error('Error switching node', err);
        });
};


// create a menu template
// null -> obj
let menuTempl = function (webviews) {
    const menu = [];
    webviews = webviews || [];

    // APP
    const fileMenu = [];

    if (process.platform === 'darwin') {
        fileMenu.push(
            {
                label: i18n.t('mist.applicationMenu.app.about', { app: Settings.appName }),
                click() {
                    Windows.createPopup('about', {
                        electronOptions: {
                            width: 420,
                            height: 230,
                            alwaysOnTop: true,
                        },
                    });
                },
            },
            {
                label: i18n.t('mist.applicationMenu.app.checkForUpdates'),
                click() {
                    updateChecker.runVisibly();
                },
            }, {
                label: i18n.t('mist.applicationMenu.app.checkForNodeUpdates'),
                click() {
                    // remove skipVersion
                    fs.writeFileSync(
                        path.join(Settings.userDataPath, 'skippedNodeVersion.json'),
                        '' // write no version
                    );

                    // true = will restart after updating and user consent
                    ClientBinaryManager.init(true);
                },
            }, {
                type: 'separator',
            },
            {
                label: i18n.t('mist.applicationMenu.app.services', { app: Settings.appName }),
                role: 'services',
                submenu: [],
            },
            {
                type: 'separator',
            },
            {
                label: i18n.t('mist.applicationMenu.app.hide', { app: Settings.appName }),
                accelerator: 'Command+H',
                role: 'hide',
            },
            {
                label: i18n.t('mist.applicationMenu.app.hideOthers', { app: Settings.appName }),
                accelerator: 'Command+Alt+H',
                role: 'hideothers',
            },
            {
                label: i18n.t('mist.applicationMenu.app.showAll', { app: Settings.appName }),
                role: 'unhide',
            },
            {
                type: 'separator',
            }
        );
    }
    fileMenu.push(
        { label: i18n.t('mist.applicationMenu.app.quit', { app: Settings.appName }),
            accelerator: 'CommandOrControl+Q',
            click() {
                app.quit();
            },
        });
    menu.push({
        label: i18n.t('mist.applicationMenu.app.label', { app: Settings.appName }),
        submenu: fileMenu,
    });

    // ACCOUNTS
    menu.push({
        label: i18n.t('mist.applicationMenu.file.label'),
        submenu: [
            {
                label: i18n.t('mist.applicationMenu.file.newAccount'),
                accelerator: 'CommandOrControl+N',
                click() {
                    Windows.createPopup('requestAccount', {
                        electronOptions: {
                            width: 420, height: 230, alwaysOnTop: true,
                        },
                    });
                },
            },
            {
                label: i18n.t('mist.applicationMenu.file.importPresale'),
                accelerator: 'CommandOrControl+I',
                enabled: ethereumNode.isMainNetwork,
                click() {
                    Windows.createPopup('importAccount', {
                        electronOptions: {
                            width: 600, height: 370, alwaysOnTop: true,
                        },
                    });
                },
            },
            {
                type: 'separator',
            },
            {
                label: i18n.t('mist.applicationMenu.file.backup'),
                submenu: [
                    {
                        label: i18n.t('mist.applicationMenu.file.backupKeyStore'),
                        click() {
                            let userPath = Settings.userHomePath;

                            // eth
                            if (ethereumNode.isEth) {
                                if (process.platform === 'win32') {
                                    userPath = `${Settings.appDataPath}\\Web3\\keys`;
                                } else {
                                    userPath += '/.web3/keys';
                                }

                            // geth
                            } else {
                                if (process.platform === 'darwin') {
                                    userPath += '/Library/Ethereum/keystore';
                                }

                                if (process.platform === 'freebsd' ||
                                process.platform === 'linux' ||
                                process.platform === 'sunos') {
                                    userPath += '/.ethereum/keystore';
                                }

                                if (process.platform === 'win32') {
                                    userPath = `${Settings.appDataPath}\\Ethereum\\keystore`;
                                }
                            }

                            shell.showItemInFolder(userPath);
                        },
                    }, {
                        label: i18n.t('mist.applicationMenu.file.backupMist'),
                        click() {
                            shell.openItem(Settings.userDataPath);
                        },
                    },
                ],
            },
<<<<<<< HEAD
            {
                type: 'separator',
            },
            {
                label: i18n.t('mist.applicationMenu.file.swarm.label'),
                submenu: [{
                    label: i18n.t('mist.applicationMenu.file.swarm.upload'),
                    click() {
                        const focusedWindow = BrowserWindow.getFocusedWindow();
                        const paths = dialog.showOpenDialog(focusedWindow, {
                            properties: ['openFile', 'openDirectory']
                        });
                        if (paths && paths.length === 1) {
                            const isDir = fs.lstatSync(paths[0]).isDirectory();
                            const defaultPath = path.join(paths[0], 'index.html');
                            const uploadConfig = {
                                path: paths[0],
                                kind: isDir ? 'directory' : 'file',
                                defaultFile: fs.existsSync(defaultPath) ? '/index.html' : null
                            };
                            swarmNode.upload(uploadConfig).then(hash => {
                                const Tabs = global.db.getCollection('UI_tabs');
                                focusedWindow.webContents.executeJavaScript(`
                                  Tabs.update('browser', {$set: {
                                      url: 'bzz://${hash}',
                                      redirect: 'bzz://${hash}'
                                  }});
                                `);
                            }).catch(e => console.log(e));
                        }
                    }
                }]
=======
        ],
    });

    // Swarm
    menu.push({
        label: i18n.t('mist.applicationMenu.swarm.label'),
        submenu: [{
            label: i18n.t('mist.applicationMenu.swarm.upload'),
            accelerator: 'Shift+CommandOrControl+U',
            click() {
                const focusedWindow = BrowserWindow.getFocusedWindow();
                const paths = dialog.showOpenDialog(focusedWindow, {
                    properties: ['openFile', 'openDirectory']
                });
                if (paths && paths.length === 1) {
                    const isDir = fs.lstatSync(paths[0]).isDirectory();
                    const defaultPath = path.join(paths[0], 'index.html');
                    const uploadConfig = {
                        path: paths[0],
                        kind: isDir ? 'directory' : 'file',
                        defaultFile: fs.existsSync(defaultPath) ? '/index.html' : null
                    };
                    swarmNode.upload(uploadConfig).then((hash) => {
                        focusedWindow.webContents.executeJavaScript(`
                          Tabs.update('browser', {$set: {
                              url: 'bzz://${hash}',
                              redirect: 'bzz://${hash}'
                          }});
                          LocalStore.set('selectedTab', 'browser');
                        `);
                    }).catch(e => console.log(e));
                }
>>>>>>> 47f029ef
            }
        ],
    });

    // EDIT
    menu.push({
        label: i18n.t('mist.applicationMenu.edit.label'),
        submenu: [
            {
                label: i18n.t('mist.applicationMenu.edit.undo'),
                accelerator: 'CommandOrControl+Z',
                role: 'undo',
            },
            {
                label: i18n.t('mist.applicationMenu.edit.redo'),
                accelerator: 'Shift+CommandOrControl+Z',
                role: 'redo',
            },
            {
                type: 'separator',
            },
            {
                label: i18n.t('mist.applicationMenu.edit.cut'),
                accelerator: 'CommandOrControl+X',
                role: 'cut',
            },
            {
                label: i18n.t('mist.applicationMenu.edit.copy'),
                accelerator: 'CommandOrControl+C',
                role: 'copy',
            },
            {
                label: i18n.t('mist.applicationMenu.edit.paste'),
                accelerator: 'CommandOrControl+V',
                role: 'paste',
            },
            {
                label: i18n.t('mist.applicationMenu.edit.selectAll'),
                accelerator: 'CommandOrControl+A',
                role: 'selectall',
            },
        ],
    });

    const genSwitchLanguageFunc = langCode => function (menuItem, browserWindow) {
        browserWindow.webContents.executeJavaScript(
            `TAPi18n.setLanguage("${langCode}");`
        );
        ipc.emit('backendAction_setLanguage', {}, langCode);
    };
    const currentLanguage = i18n.getBestMatchedLangCode(global.language);

    const languageMenu =
    Object.keys(i18n.options.resources)
    .filter(langCode => langCode !== 'dev')
    .map((langCode) => {
        const menuItem = {
            label: i18n.t(`mist.applicationMenu.view.langCodes.${langCode}`),
            type: 'checkbox',
            checked: (currentLanguage === langCode),
            click: genSwitchLanguageFunc(langCode),
        };
        return menuItem;
    });
    const defaultLang = i18n.getBestMatchedLangCode(app.getLocale());
    languageMenu.unshift({
        label: i18n.t('mist.applicationMenu.view.default'),
        click: genSwitchLanguageFunc(defaultLang),
    }, {
        type: 'separator',
    });

    // VIEW
    menu.push({
        label: i18n.t('mist.applicationMenu.view.label'),
        submenu: [
            {
                label: i18n.t('mist.applicationMenu.view.fullscreen'),
                accelerator: switchForSystem({
                    darwin: 'Command+Control+F',
                    default: 'F11',
                }),
                click() {
                    const mainWindow = Windows.getByType('main');

                    mainWindow.window.setFullScreen(!mainWindow.window.isFullScreen());
                },
            },
            {
                label: i18n.t('mist.applicationMenu.view.languages'),
                submenu: languageMenu,
            },
        ],
    });


    // DEVELOP
    const devToolsMenu = [];

    // change for wallet
    if (Settings.uiMode === 'mist') {
        devtToolsSubMenu = [{
            label: i18n.t('mist.applicationMenu.develop.devToolsMistUI'),
            accelerator: 'Alt+CommandOrControl+I',
            click() {
                if (curWindow = BrowserWindow.getFocusedWindow()) {
                    curWindow.toggleDevTools();
                }
            },
        }, {
            type: 'separator',
        }];

        // add webviews
        webviews.forEach((webview) => {
            devtToolsSubMenu.push({
                label: i18n.t('mist.applicationMenu.develop.devToolsWebview', { webview: webview.name }),
                click() {
                    Windows.getByType('main').send('uiAction_toggleWebviewDevTool', webview._id);
                },
            });
        });

    // wallet
    } else {
        devtToolsSubMenu = [{
            label: i18n.t('mist.applicationMenu.develop.devToolsWalletUI'),
            accelerator: 'Alt+CommandOrControl+I',
            click() {
                if (curWindow = BrowserWindow.getFocusedWindow()) {
                    curWindow.toggleDevTools();
                }
            },
        }];
    }

    const externalNodeMsg = (ethereumNode.isOwnNode) ? '' : ` (${i18n.t('mist.applicationMenu.develop.externalNode')})`;
    devToolsMenu.push({
        label: i18n.t('mist.applicationMenu.develop.devTools'),
        submenu: devtToolsSubMenu,
    });

    if (Settings.uiMode === 'mist') {
        devToolsMenu.push({
            label: i18n.t('mist.applicationMenu.develop.openRemix'),
            enabled: true,
            click() {
                Windows.createPopup('remix', {
                    url: 'https://remix.ethereum.org',
                    electronOptions: {
                        width: 1024,
                        height: 720,
                        center: true,
                        frame: true,
                        resizable: true,
                        titleBarStyle: 'default',
                    }
                });
            },
        });
    }

    devToolsMenu.push({
        label: i18n.t('mist.applicationMenu.develop.runTests'),
        enabled: (Settings.uiMode === 'mist'),
        click() {
            Windows.getByType('main').send('uiAction_runTests', 'webview');
        },
    });

    devToolsMenu.push({
        label: i18n.t('mist.applicationMenu.develop.logFiles') + externalNodeMsg,
        enabled: ethereumNode.isOwnNode,
        click() {
            try {
                shell.showItemInFolder(`${Settings.userDataPath}/node.log`);
            } catch (e) {
                log.info(e);
                log = 'Couldn\'t load log file.';
            }
        },
    });

    // add node switching menu
    devToolsMenu.push({
        type: 'separator',
    });


    // add node switch
    if (process.platform === 'darwin' || process.platform === 'win32') {
        const nodeSubmenu = [];

        const ethClient = ClientBinaryManager.getClient('eth');
        const gethClient = ClientBinaryManager.getClient('geth');

        if (gethClient) {
            nodeSubmenu.push(
                {
                    label: `Geth ${gethClient.version} (Go)`,
                    checked: ethereumNode.isOwnNode && ethereumNode.isGeth,
                    enabled: ethereumNode.isOwnNode,
                    type: 'checkbox',
                    click() {
                        restartNode('geth');
                    },
                }
            );
        }

        if (ethClient) {
            nodeSubmenu.push(
                {
                    label: `Eth ${ethClient.version} (C++)`,
                    checked: ethereumNode.isOwnNode && ethereumNode.isEth,
                    enabled: ethereumNode.isOwnNode,
                    // enabled: false,
                    type: 'checkbox',
                    click() {
                        restartNode('eth');
                    },
                }
            );
        }

        devToolsMenu.push({
            label: i18n.t('mist.applicationMenu.develop.ethereumNode'),
            submenu: nodeSubmenu,
        });
    }

    // add network switch
    devToolsMenu.push({
        label: i18n.t('mist.applicationMenu.develop.network'),
        submenu: [
            {
                label: i18n.t('mist.applicationMenu.develop.mainNetwork'),
                accelerator: 'CommandOrControl+Shift+1',
                checked: ethereumNode.isOwnNode && ethereumNode.isMainNetwork,
                enabled: ethereumNode.isOwnNode && !ethereumNode.isMainNetwork,
                type: 'checkbox',
                click() {
                    restartNode(ethereumNode.type, 'main');
                },
            },
            {
                label: 'Testnet',
                accelerator: 'CommandOrControl+Shift+2',
                checked: ethereumNode.isOwnNode && ethereumNode.isTestNetwork,
                enabled: ethereumNode.isOwnNode && !ethereumNode.isTestNetwork,
                type: 'checkbox',
                click() {
                    restartNode(ethereumNode.type, 'test');
                },
            },
        ] });


    devToolsMenu.push({
        label: (global.mining) ? i18n.t('mist.applicationMenu.develop.stopMining') : i18n.t('mist.applicationMenu.develop.startMining'),
        accelerator: 'CommandOrControl+Shift+M',
        enabled: ethereumNode.isOwnNode && ethereumNode.isTestNetwork,
        click() {
            if (!global.mining) {
                ethereumNode.send('miner_start', [1])
                    .then((ret) => {
                        log.info('miner_start', ret.result);

                        if (ret.result) {
                            global.mining = true;
                            createMenu(webviews);
                        }
                    })
                    .catch((err) => {
                        log.error('miner_start', err);
                    });
            } else {
                ethereumNode.send('miner_stop', [1])
                    .then((ret) => {
                        log.info('miner_stop', ret.result);

                        if (ret.result) {
                            global.mining = false;
                            createMenu(webviews);
                        }
                    })
                    .catch((err) => {
                        log.error('miner_stop', err);
                    });
            }
        },
    });


    menu.push({
        label: ((global.mining) ? '⛏ ' : '') + i18n.t('mist.applicationMenu.develop.label'),
        submenu: devToolsMenu,
    });

    // WINDOW
    menu.push({
        label: i18n.t('mist.applicationMenu.window.label'),
        role: 'window',
        submenu: [
            {
                label: i18n.t('mist.applicationMenu.window.minimize'),
                accelerator: 'CommandOrControl+M',
                role: 'minimize',
            },
            {
                label: i18n.t('mist.applicationMenu.window.close'),
                accelerator: 'CommandOrControl+W',
                role: 'close',
            },
            {
                type: 'separator',
            },
            {
                label: i18n.t('mist.applicationMenu.window.toFront'),
                role: 'arrangeInFront:',
                role: 'front',
            },
        ],
    });

    // HELP
    const helpMenu = [];

    if (process.platform === 'freebsd' || process.platform === 'linux' ||
            process.platform === 'sunos' || process.platform === 'win32') {
        helpMenu.push(
            {
                label: i18n.t('mist.applicationMenu.app.about', { app: Settings.appName }),
                click() {
                    Windows.createPopup('about', {
                        electronOptions: {
                            width: 420,
                            height: 230,
                            alwaysOnTop: true,
                        },
                    });
                },
            },
            {
                label: i18n.t('mist.applicationMenu.app.checkForUpdates'),
                click() {
                    updateChecker.runVisibly();
                },
            }
        );
    }
    helpMenu.push({
        label: i18n.t('mist.applicationMenu.help.reportBug'),
        click() {
            shell.openExternal('https://github.com/ethereum/mist/issues');
        },
    });

    menu.push({
        label: i18n.t('mist.applicationMenu.help.label'),
        role: 'help',
        submenu: helpMenu,
    });
    return menu;
};


module.exports = createMenu;<|MERGE_RESOLUTION|>--- conflicted
+++ resolved
@@ -203,77 +203,39 @@
                     },
                 ],
             },
-<<<<<<< HEAD
             {
                 type: 'separator',
             },
             {
-                label: i18n.t('mist.applicationMenu.file.swarm.label'),
-                submenu: [{
-                    label: i18n.t('mist.applicationMenu.file.swarm.upload'),
-                    click() {
-                        const focusedWindow = BrowserWindow.getFocusedWindow();
-                        const paths = dialog.showOpenDialog(focusedWindow, {
-                            properties: ['openFile', 'openDirectory']
-                        });
-                        if (paths && paths.length === 1) {
-                            const isDir = fs.lstatSync(paths[0]).isDirectory();
-                            const defaultPath = path.join(paths[0], 'index.html');
-                            const uploadConfig = {
-                                path: paths[0],
-                                kind: isDir ? 'directory' : 'file',
-                                defaultFile: fs.existsSync(defaultPath) ? '/index.html' : null
-                            };
-                            swarmNode.upload(uploadConfig).then(hash => {
-                                const Tabs = global.db.getCollection('UI_tabs');
-                                focusedWindow.webContents.executeJavaScript(`
-                                  Tabs.update('browser', {$set: {
-                                      url: 'bzz://${hash}',
-                                      redirect: 'bzz://${hash}'
-                                  }});
-                                `);
-                            }).catch(e => console.log(e));
-                        }
+                label: i18n.t('mist.applicationMenu.file.swarmUpload'),
+                accelerator: 'Shift+CommandOrControl+U',
+                click() {
+                    const focusedWindow = BrowserWindow.getFocusedWindow();
+                    const paths = dialog.showOpenDialog(focusedWindow, {
+                        properties: ['openFile', 'openDirectory']
+                    });
+                    if (paths && paths.length === 1) {
+                        const isDir = fs.lstatSync(paths[0]).isDirectory();
+                        const defaultPath = path.join(paths[0], 'index.html');
+                        const uploadConfig = {
+                            path: paths[0],
+                            kind: isDir ? 'directory' : 'file',
+                            defaultFile: fs.existsSync(defaultPath) ? '/index.html' : null
+                        };
+                        swarmNode.upload(uploadConfig).then((hash) => {
+                            focusedWindow.webContents.executeJavaScript(`
+                              Tabs.update('browser', {$set: {
+                                  url: 'bzz://${hash}',
+                                  redirect: 'bzz://${hash}'
+                              }});
+                              LocalStore.set('selectedTab', 'browser');
+                            `);
+                        }).catch(e => console.log(e));
                     }
-                }]
-=======
-        ],
-    });
-
-    // Swarm
-    menu.push({
-        label: i18n.t('mist.applicationMenu.swarm.label'),
-        submenu: [{
-            label: i18n.t('mist.applicationMenu.swarm.upload'),
-            accelerator: 'Shift+CommandOrControl+U',
-            click() {
-                const focusedWindow = BrowserWindow.getFocusedWindow();
-                const paths = dialog.showOpenDialog(focusedWindow, {
-                    properties: ['openFile', 'openDirectory']
-                });
-                if (paths && paths.length === 1) {
-                    const isDir = fs.lstatSync(paths[0]).isDirectory();
-                    const defaultPath = path.join(paths[0], 'index.html');
-                    const uploadConfig = {
-                        path: paths[0],
-                        kind: isDir ? 'directory' : 'file',
-                        defaultFile: fs.existsSync(defaultPath) ? '/index.html' : null
-                    };
-                    swarmNode.upload(uploadConfig).then((hash) => {
-                        focusedWindow.webContents.executeJavaScript(`
-                          Tabs.update('browser', {$set: {
-                              url: 'bzz://${hash}',
-                              redirect: 'bzz://${hash}'
-                          }});
-                          LocalStore.set('selectedTab', 'browser');
-                        `);
-                    }).catch(e => console.log(e));
                 }
->>>>>>> 47f029ef
-            }
-        ],
-    });
-
+            }]
+        });
+        
     // EDIT
     menu.push({
         label: i18n.t('mist.applicationMenu.edit.label'),
