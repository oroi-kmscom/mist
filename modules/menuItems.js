const electron = require('electron');
const app = electron.app;
const BrowserWindow = electron.BrowserWindow;
const MenuItem = electron.MenuItem;
const Menu = electron.Menu;
const shell = electron.shell;
const log = require('./utils/logger').create('menuItems');
const ipc = electron.ipcMain;
const ethereumNode = require('./ethereumNode.js');
const Windows = require('./windows');
const updateChecker = require('./updateChecker');
const ClientBinaryManager = require('./clientBinaryManager');
const Settings = require('./settings');
const fs = require('fs');
const dialog = electron.dialog;


// Make easier to return values for specific systems
var switchForSystem = function(options){
    if (process.platform in options) {
        return options[process.platform];
    }
    else if ('default' in options) {
        return options['default'];
    }
};


// create menu
// null -> null
var createMenu = function(webviews) {
    webviews = webviews || [];

    const menu = Menu.buildFromTemplate(menuTempl(webviews));
    Menu.setApplicationMenu(menu);
};


const restartNode = function(newType, newNetwork, daoFork) { // FORK RELATED
    newNetwork = newNetwork || ethereumNode.network;

    // FORK RELATED
    if(daoFork)
        ethereumNode.daoFork = daoFork;

    log.info('Switch node', newType, newNetwork);

    return ethereumNode.restart(newType, newNetwork)
        .then(() => {
            Windows.getByType('main').load(global.interfaceAppUrl);

            createMenu(webviews);
        })
        .catch((err) => {
            log.error('Error switching node', err);
        });
};



// create a menu template
// null -> obj
var menuTempl = function(webviews) {
    const menu = []
    webviews = webviews || [];

    // APP
    var fileMenu = [];
    
    if(process.platform === 'darwin') {
        fileMenu.push(
            {
                label: i18n.t('mist.applicationMenu.app.about', {app: Settings.appName}),
                click: function(){
                    Windows.createPopup('about', {
                        electronOptions: {
                            width: 420,
                            height: 230,
                            alwaysOnTop: true,
                        }
                    });
                }
            },
            {
                label: i18n.t('mist.applicationMenu.app.checkForUpdates'),
                click: function() {
                    updateChecker.runVisibly();
                }
            },            {
                type: 'separator'
            },
            {
                label: i18n.t('mist.applicationMenu.app.services', {app: Settings.appName}),
                role: 'services',
                submenu: []
            },
            {
                type: 'separator'
            },
            {
                label: i18n.t('mist.applicationMenu.app.hide', {app: Settings.appName}),
                accelerator: 'Command+H',
                role: 'hide'
            },
            {
                label: i18n.t('mist.applicationMenu.app.hideOthers', {app: Settings.appName}),
                accelerator: 'Command+Alt+H',
                role: 'hideothers'
            },
            {
                label: i18n.t('mist.applicationMenu.app.showAll', {app: Settings.appName}),
                role: 'unhide'
            },
            {
                type: 'separator'
            }
        );
    }
    fileMenu.push(
        {label: i18n.t('mist.applicationMenu.app.quit', {app: Settings.appName}),
            accelerator: 'CommandOrControl+Q',
            click: function(){
                app.quit();
            }
        });
    menu.push({
        label: i18n.t('mist.applicationMenu.app.label', {app: Settings.appName}),
        submenu: fileMenu
    });

    // ACCOUNTS
    menu.push({
        label: i18n.t('mist.applicationMenu.accounts.label'),
        submenu: [
            {
                label: i18n.t('mist.applicationMenu.accounts.newAccount'),
                accelerator: 'CommandOrControl+N',
                click: function(){
                    Windows.createPopup('requestAccount', {
                        electronOptions: {
                            width: 420, height: 230, alwaysOnTop: true
                        }
                    });
                }
            },
            {
                label: i18n.t('mist.applicationMenu.accounts.importPresale'),
                accelerator: 'CommandOrControl+I',
                enabled: ethereumNode.isMainNetwork,
                click: function(){
                    Windows.createPopup('importAccount', {
                        electronOptions: {
                            width: 600, height: 370, alwaysOnTop: true
                        }
                    });
                }
            },
            {
                type: 'separator'
            },
            {
                label: i18n.t('mist.applicationMenu.accounts.backup'),
                submenu: [
                    {
                        label: i18n.t('mist.applicationMenu.accounts.backupKeyStore'),
                        click: function(){
                            var path = Settings.userHomePath;

                            // eth
                            if(ethereumNode.isEth) {
                                if(process.platform === 'win32')
                                    path = Settings.appDataPath + '\\Web3\\keys';
                                else
                                    path += '/.web3/keys';

                            // geth
                            } else {
                                if(process.platform === 'darwin')
                                    path += '/Library/Ethereum/keystore';

                                if(process.platform === 'freebsd' ||
                                   process.platform === 'linux' ||
                                   process.platform === 'sunos')
                                    path += '/.ethereum/keystore';

                                if(process.platform === 'win32')
                                    path = Settings.appDataPath + '\\Ethereum\\keystore';
                            }

                            shell.showItemInFolder(path);
                        }
                    },{
                        label: i18n.t('mist.applicationMenu.accounts.backupMist'),
                        click: function(){
                            shell.showItemInFolder(Settings.userDataPath);
                        }
                    }
                ]
            }
        ]
    });

    // EDIT
    menu.push({
        label: i18n.t('mist.applicationMenu.edit.label'),
        submenu: [
            {
                label: i18n.t('mist.applicationMenu.edit.undo'),
                accelerator: 'CommandOrControl+Z',
                role: 'undo'
            },
            {
                label: i18n.t('mist.applicationMenu.edit.redo'),
                accelerator: 'Shift+CommandOrControl+Z',
                role: 'redo'
            },
            {
                type: 'separator'
            },
            {
                label: i18n.t('mist.applicationMenu.edit.cut'),
                accelerator: 'CommandOrControl+X',
                role: 'cut'
            },
            {
                label: i18n.t('mist.applicationMenu.edit.copy'),
                accelerator: 'CommandOrControl+C',
                role: 'copy'
            },
            {
                label: i18n.t('mist.applicationMenu.edit.paste'),
                accelerator: 'CommandOrControl+V',
                role: 'paste'
            },
            {
                label: i18n.t('mist.applicationMenu.edit.selectAll'),
                accelerator: 'CommandOrControl+A',
                role: 'selectall'
            },
        ]
    })

    let genSwitchLanguageFunc = (lang_code) => function(menuItem, browserWindow){
        browserWindow.webContents.executeJavaScript(
            `TAPi18n.setLanguage("${lang_code}");`
        );
        ipc.emit("backendAction_setLanguage", {}, lang_code);
    }
    let currentLanguage = i18n.getBestMatchedLangCode(global.language);

    let languageMenu =
    Object.keys(i18n.options.resources)
    .filter(lang_code => lang_code != 'dev')
    .map(lang_code => {
        menuItem = {
            label: i18n.t('mist.applicationMenu.view.langCodes.' + lang_code),
            type: 'checkbox',
            checked: (currentLanguage === lang_code),
            click: genSwitchLanguageFunc(lang_code)
        }
        return menuItem
    });
    let defaultLang = i18n.getBestMatchedLangCode(app.getLocale());
    languageMenu.unshift({
        label:  i18n.t('mist.applicationMenu.view.default'),
        click: genSwitchLanguageFunc(defaultLang)
    }, {
        type: 'separator'
    });

    // VIEW
    menu.push({
        label: i18n.t('mist.applicationMenu.view.label'),
        submenu: [
            {
                label: i18n.t('mist.applicationMenu.view.fullscreen'),
                accelerator: switchForSystem({
                    'darwin': 'Command+Control+F',
                    'default': 'F11'
                }),
                click: function(){
                    let mainWindow = Windows.getByType('main');

                    mainWindow.window.setFullScreen(!mainWindow.window.isFullScreen());
                }
            },
            {
                label: i18n.t('mist.applicationMenu.view.languages'),
                submenu: languageMenu
            }
        ]
    })


    // DEVELOP
    var devToolsMenu = [];

    // change for wallet
    if(Settings.uiMode === 'mist') {
        devtToolsSubMenu = [{
            label: i18n.t('mist.applicationMenu.develop.devToolsMistUI'),
            accelerator: 'Alt+CommandOrControl+I',
            click: function() {
                if(curWindow = BrowserWindow.getFocusedWindow())
                    curWindow.toggleDevTools();
            }
        },{
            type: 'separator'
        }];

        // add webviews
        webviews.forEach(function(webview){
            devtToolsSubMenu.push({
                label: i18n.t('mist.applicationMenu.develop.devToolsWebview', {webview: webview.name}),
                click: function() {
                    Windows.getByType('main').send('toggleWebviewDevTool', webview._id);
                }
            });
        });

    // wallet
    } else {
        devtToolsSubMenu = [{
            label: i18n.t('mist.applicationMenu.develop.devToolsWalletUI'),
            accelerator: 'Alt+CommandOrControl+I',
            click: function() {
                if(curWindow = BrowserWindow.getFocusedWindow())
                    curWindow.toggleDevTools();
            }
        }];
    }

    var externalNodeMsg = (ethereumNode.isOwnNode)? '' : ' (' + i18n.t('mist.applicationMenu.develop.externalNode') + ')';
    devToolsMenu = [{
            label: i18n.t('mist.applicationMenu.develop.devTools'),
            submenu: devtToolsSubMenu
        },{
            label: i18n.t('mist.applicationMenu.develop.runTests'),
            enabled: (Settings.uiMode === 'mist'),
            click: function(){
                Windows.getByType('main').send('runTests', 'webview');
            }
        },{
            label: i18n.t('mist.applicationMenu.develop.logFiles') + externalNodeMsg,
            enabled: ethereumNode.isOwnNode, 
            click: function(){
                try {
                    shell.showItemInFolder(Settings.userDataPath + '/node.log');
                } catch(e){
                    log.info(e);
                    log = 'Couldn\'t load log file.';
                };
            }
        }
    ];





    // add node switching menu
    devToolsMenu.push({
        type: 'separator'
    });
    // add node switch
    if(process.platform === 'darwin' || process.platform === 'win32') {
        const nodeSubmenu = [];
        
        const ethClient = ClientBinaryManager.getClient('eth'),
            gethClient = ClientBinaryManager.getClient('geth');

        if (gethClient) {
            nodeSubmenu.push(
                {
                  label: `Geth ${gethClient.version} (Go)`,
                  checked: ethereumNode.isOwnNode && ethereumNode.isGeth,
                  enabled: ethereumNode.isOwnNode,
                  type: 'checkbox',
                  click: function(){
                      restartNode('geth');
                  }
                }          
            );
        }

        if (ethClient) {
            nodeSubmenu.push(
                {
                    label: `Eth ${ethClient.version} (C++)`,
                    checked: ethereumNode.isOwnNode && ethereumNode.isEth,
                    enabled: ethereumNode.isOwnNode,
                    // enabled: false,
                    type: 'checkbox',
                    click: function(){
                        restartNode('eth');
                    }
                }
            );
        }
        
        devToolsMenu.push({
            label: i18n.t('mist.applicationMenu.develop.ethereumNode'),
<<<<<<< HEAD
            submenu: [
              {
                label: 'Geth 1.4.16 (Go)',
                checked: ethereumNode.isOwnNode && ethereumNode.isGeth,
                enabled: ethereumNode.isOwnNode,
                type: 'checkbox',
                click: function(){
                    restartNode('geth');
                }
              },
              {
                label: 'Eth 1.3.0 (C++)',
                checked: ethereumNode.isOwnNode && ethereumNode.isEth,
                enabled: ethereumNode.isOwnNode,
                type: 'checkbox',
                click: function(){
                    restartNode('eth');
                }
              }
        ]});
=======
            submenu: nodeSubmenu
        });
>>>>>>> ed1138e0
    }

    // add network switch
    devToolsMenu.push({
        label: i18n.t('mist.applicationMenu.develop.network'),
        submenu: [
          {
            label: i18n.t('mist.applicationMenu.develop.mainNetwork'),
            accelerator: 'CommandOrControl+Shift+1',
            checked: ethereumNode.isOwnNode && ethereumNode.isMainNetwork,
            enabled: ethereumNode.isOwnNode && !ethereumNode.isMainNetwork,
            type: 'checkbox',
            click: function(){
                restartNode(ethereumNode.type, 'main');
            }
          },
          {
            label: 'Testnet (Morden)',
            accelerator: 'CommandOrControl+Shift+2',
            checked: ethereumNode.isOwnNode && ethereumNode.isTestNetwork,
            enabled: ethereumNode.isOwnNode && !ethereumNode.isTestNetwork,
            type: 'checkbox',
            click: function(){
                restartNode(ethereumNode.type, 'test');
            }
          }
    ]});


    devToolsMenu.push({
        label: (global.mining) ? i18n.t('mist.applicationMenu.develop.stopMining') : i18n.t('mist.applicationMenu.develop.startMining'),
        accelerator: 'CommandOrControl+Shift+M',
        enabled: ethereumNode.isOwnNode && ethereumNode.isTestNetwork,
        click: function(){
            if(!global.mining) {
                ethereumNode.send('miner_start', [1])
                    .then((ret) => {
                        log.info('miner_start', ret.result);

                        if (ret.result) {
                            global.mining = true;
                            createMenu(webviews);
                        }
                    })
                    .catch((err) => {
                        log.error('miner_start', err);
                    });
            } else {
                ethereumNode.send('miner_stop', [1])
                    .then((ret) => {
                        log.info('miner_stop', ret.result);

                        if (ret.result) {
                            global.mining = false;
                            createMenu(webviews);
                        }
                    })
                    .catch((err) => {
                        log.error('miner_stop', err);
                    });
            }
        }
    });


    menu.push({
        label: ((global.mining) ? '⛏ ' : '') + i18n.t('mist.applicationMenu.develop.label'),
        submenu: devToolsMenu
    })

    // WINDOW
    menu.push({
        label: i18n.t('mist.applicationMenu.window.label'),
        role: 'window',
        submenu: [
            {
                label: i18n.t('mist.applicationMenu.window.minimize'),
                accelerator: 'CommandOrControl+M',
                role: 'minimize'
            },
            {
                label: i18n.t('mist.applicationMenu.window.close'),
                accelerator: 'CommandOrControl+W',
                role: 'close'
            },
            {
                type: 'separator'
            },
            {
                label: i18n.t('mist.applicationMenu.window.toFront'),
                role: 'arrangeInFront:',
                role: 'front'
            },
        ]
    })

    // HELP
    var helpMenu = []; 

    if (process.platform === 'freebsd' || process.platform === 'linux' ||
            process.platform === 'sunos' || process.platform === 'win32') {
        helpMenu.push(
            {
                label: i18n.t('mist.applicationMenu.app.about', {app: Settings.appName}),
                click: function(){
                    Windows.createPopup('about', {
                        electronOptions: {
                            width: 420,
                            height: 230,
                            alwaysOnTop: true,
                        }
                    });
                }
            },
            {
                label: i18n.t('mist.applicationMenu.app.checkForUpdates'),
                click: function() {
                    updateChecker.runVisibly();
                }
            }
        );
    }
    helpMenu.push({
        label: i18n.t('mist.applicationMenu.help.reportBug'),
        click: function(){
            shell.openExternal('https://github.com/ethereum/mist/issues');
        }
    });

    menu.push({
        label: i18n.t('mist.applicationMenu.help.label'),
        role: 'help',
        submenu: helpMenu
    });
    return menu;
};


module.exports = createMenu;<|MERGE_RESOLUTION|>--- conflicted
+++ resolved
@@ -400,31 +400,8 @@
         
         devToolsMenu.push({
             label: i18n.t('mist.applicationMenu.develop.ethereumNode'),
-<<<<<<< HEAD
-            submenu: [
-              {
-                label: 'Geth 1.4.16 (Go)',
-                checked: ethereumNode.isOwnNode && ethereumNode.isGeth,
-                enabled: ethereumNode.isOwnNode,
-                type: 'checkbox',
-                click: function(){
-                    restartNode('geth');
-                }
-              },
-              {
-                label: 'Eth 1.3.0 (C++)',
-                checked: ethereumNode.isOwnNode && ethereumNode.isEth,
-                enabled: ethereumNode.isOwnNode,
-                type: 'checkbox',
-                click: function(){
-                    restartNode('eth');
-                }
-              }
-        ]});
-=======
             submenu: nodeSubmenu
         });
->>>>>>> ed1138e0
     }
 
     // add network switch
